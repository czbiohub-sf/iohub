--- conflicted
+++ resolved
@@ -12,14 +12,11 @@
 # If your documentation needs a minimal Sphinx version, state it here.
 # needs_sphinx = '1.0'
 
-<<<<<<< HEAD
 # Add any Sphinx extension module names here, as strings. They can be extensions
 # coming with Sphinx (named 'sphinx.ext.*') or your custom ones.
 import sys
 
 import importlib_metadata
-=======
->>>>>>> 72bc8128
 
 # If extensions (or modules to document with autodoc) are in another directory,
 # add these directories to sys.path here. If the directory is relative to the
