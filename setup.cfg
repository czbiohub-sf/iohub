--- conflicted
+++ resolved
@@ -38,12 +38,7 @@
     pydantic>=1.10.2
     tifffile>=2021.11.2
     natsort>=7.1.1
-<<<<<<< HEAD
-    pycromanager>=0.24.0
-=======
     ndtiff>=1.9.0
-    hypothesis>=6.61.0
->>>>>>> 7e806360
 
 [options.extras_require]
 dev =
