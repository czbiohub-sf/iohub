[metadata]
name = iohub
author = CZ Biohub and iohub contributors
author_email = iohub@czbiohub.org
url = https://github.com/czbiohub/iohub
license = BSD 3-Clause License
description = N-dimensional bioimaging data I/O with OME metadata in Python
long_description = file: README.md
long_description_content_type = text/markdown
classifiers =
    Development Status :: 3 - Alpha
    Intended Audience :: Science/Research
    License :: OSI Approved :: BSD License
    Programming Language :: Python :: 3 :: Only
    Topic :: Scientific/Engineering
    Topic :: Scientific/Engineering :: Image Processing
    Operating System :: Microsoft :: Windows
    Operating System :: POSIX :: Linux
    Operating System :: MacOS :: MacOS X
project_urls =
    Bug Tracker = https://github.com/czbiohub/iohub/issues
    Documentation = https://github.com/czbiohub/iohub
    Source Code = https://github.com/czbiohub/iohub
    User Support = https://github.com/czbiohub/iohub/issues

[options]
package = find:
include_package_data = True
<<<<<<< HEAD
python_requires = >=3.10
=======
python_requires = >=3.9
>>>>>>> 8bb70351
setup_requires = setuptools_scm
install_requires =
    pandas>=1.5.2
    pydantic>=1.10.2
    tifffile>=2023.2.3, <2023.3.15
    natsort>=7.1.1
    ndtiff>=1.9.0
    zarr>=2.13
    tqdm
    pillow>=9.4.0

[options.extras_require]
dev =
    black
    flake8
    pytest>=5.0.0
    pytest-cov
    hypothesis>=6.61.0
    requests>=2.22.0
    wget>=3.2
    ome-zarr>=0.6.1
doc =
    numpydoc==1.1.0
    sphinx==4.2.0
    sphinx-rtd-theme==1.2.0
    sphinx-copybutton==0.4.0
    sphinx-multiversion==0.2.4<|MERGE_RESOLUTION|>--- conflicted
+++ resolved
@@ -26,11 +26,7 @@
 [options]
 package = find:
 include_package_data = True
-<<<<<<< HEAD
-python_requires = >=3.10
-=======
 python_requires = >=3.9
->>>>>>> 8bb70351
 setup_requires = setuptools_scm
 install_requires =
     pandas>=1.5.2
