--- conflicted
+++ resolved
@@ -139,73 +139,6 @@
     return test_csv_2
 
 
-<<<<<<< HEAD
-@pytest.fixture()
-def ome_zarr_05(tmpdir):
-    store_path = tmpdir / "ome_zarr_v0.5.zarr"
-
-    settings = aqz.StreamSettings(
-        compression=aqz.CompressionSettings(
-            codec=aqz.CompressionCodec.BLOSC_LZ4,
-            compressor=aqz.Compressor.BLOSC1,
-            level=1,
-            shuffle=0,
-        ),
-        data_type=aqz.DataType.UINT16,
-        dimensions=[
-            aqz.Dimension(
-                name="t",
-                kind=aqz.DimensionType.TIME,
-                array_size_px=0,
-                chunk_size_px=16,
-                shard_size_chunks=1,
-            ),
-            aqz.Dimension(
-                name="c",
-                kind=aqz.DimensionType.CHANNEL,
-                array_size_px=4,
-                chunk_size_px=1,
-                shard_size_chunks=1,
-            ),
-            aqz.Dimension(
-                name="z",
-                kind=aqz.DimensionType.SPACE,
-                array_size_px=10,
-                chunk_size_px=10,
-                shard_size_chunks=1,
-            ),
-            aqz.Dimension(
-                name="y",
-                kind=aqz.DimensionType.SPACE,
-                array_size_px=48,
-                chunk_size_px=16,
-                shard_size_chunks=3,
-            ),
-            aqz.Dimension(
-                name="x",
-                kind=aqz.DimensionType.SPACE,
-                array_size_px=64,
-                chunk_size_px=16,
-                shard_size_chunks=2,
-            ),
-        ],
-        multiscale=True,
-        store_path=str(store_path),
-        version=aqz.ZarrVersion.V3,
-        max_threads=1,
-    )
-
-    stream = aqz.ZarrStream(settings)
-    data = np.random.randint(
-        0, 2**16 - 1, (32, 4, 10, 48, 64), dtype=np.uint16
-    )
-    stream.append(data)
-    del stream
-
-    yield store_path
-
-    shutil.rmtree(str(store_path))
-=======
 @pytest.fixture
 def empty_ome_zarr_hcs_v05(tmpdir) -> tuple[Path, tuple[tuple[str, ...], ...]]:
     """Create an empty HCS OME-Zarr v0.5 dataset."""
@@ -242,4 +175,70 @@
                         res_dir / TARGET_FILENAME,
                     )
     return empty_zarr, (ROWS, COLS, FOVS, RESOLUTIONS)
->>>>>>> c091eb9e
+
+
+@pytest.fixture()
+def aqz_ome_zarr_05(tmpdir):
+    store_path = tmpdir / "ome_zarr_v0.5.zarr"
+
+    settings = aqz.StreamSettings(
+        compression=aqz.CompressionSettings(
+            codec=aqz.CompressionCodec.BLOSC_LZ4,
+            compressor=aqz.Compressor.BLOSC1,
+            level=1,
+            shuffle=0,
+        ),
+        data_type=aqz.DataType.UINT16,
+        dimensions=[
+            aqz.Dimension(
+                name="t",
+                kind=aqz.DimensionType.TIME,
+                array_size_px=0,
+                chunk_size_px=16,
+                shard_size_chunks=1,
+            ),
+            aqz.Dimension(
+                name="c",
+                kind=aqz.DimensionType.CHANNEL,
+                array_size_px=4,
+                chunk_size_px=1,
+                shard_size_chunks=1,
+            ),
+            aqz.Dimension(
+                name="z",
+                kind=aqz.DimensionType.SPACE,
+                array_size_px=10,
+                chunk_size_px=10,
+                shard_size_chunks=1,
+            ),
+            aqz.Dimension(
+                name="y",
+                kind=aqz.DimensionType.SPACE,
+                array_size_px=48,
+                chunk_size_px=16,
+                shard_size_chunks=3,
+            ),
+            aqz.Dimension(
+                name="x",
+                kind=aqz.DimensionType.SPACE,
+                array_size_px=64,
+                chunk_size_px=16,
+                shard_size_chunks=2,
+            ),
+        ],
+        multiscale=True,
+        store_path=str(store_path),
+        version=aqz.ZarrVersion.V3,
+        max_threads=1,
+    )
+
+    stream = aqz.ZarrStream(settings)
+    data = np.random.randint(
+        0, 2**16 - 1, (32, 4, 10, 48, 64), dtype=np.uint16
+    )
+    stream.append(data)
+    del stream
+
+    yield store_path
+
+    shutil.rmtree(str(store_path))