from __future__ import annotations

"""
Data model classes with validation for OME-NGFF metadata.
Developed against OME-NGFF v0.4 and ome-zarr v0.9

Attributes are 'snake_case' with aliases to match NGFF names in JSON output.
See https://ngff.openmicroscopy.org/0.4/index.html#naming-style
about 'camelCase' inconsistency.
"""

import re
from typing import Annotated, Any, Literal, Optional

import pandas as pd
from pydantic import (
    AfterValidator,
    BaseModel,
    ConfigDict,
    Discriminator,
    Field,
    NonNegativeInt,
    PositiveInt,
    field_validator,
    model_validator,
)
from pydantic_extra_types.color import Color, ColorType

# TODO: remove when drop Python < 3.12
from typing_extensions import Self, TypedDict


def unique_validator(
    data: list[BaseModel], field: str | list[str]
) -> list[BaseModel]:
    """Called by validators to ensure the uniqueness of certain fields.

    Parameters
    ----------
    data : list[BaseModel]
        list of pydantic models or typed dictionaries
    field : str | list[str]
        field(s) of the dataclass that must be unique

    Returns
    -------
    list[BaseModel]
        valid input data

    Raises
    ------
    ValueError
        raised if any value is not unique
    """
    fields = [field] if isinstance(field, str) else field
    if not isinstance(data[0], dict):
        params = [d.model_dump() for d in data]
    df = pd.DataFrame(params)
    for key in fields:
        if not df[key].is_unique:
            raise ValueError(f"'{key}' must be unique!")
    return data


def alpha_numeric_validator(data: str) -> str:
    """Called by validators to ensure that strings are alpha-numeric.

    Parameters
    ----------
    data : str
        string to check

    Returns
    -------
    str
        valid input data

    Raises
    ------
    ValueError
        raised if the string contains characters other than [a-zA-z0-9]
    """
    if not data.isalnum():
        raise ValueError(
            f"The path name must be alphanumerical! Got: '{data}'."
        )
    return data


TO_DICT_SETTINGS = dict(exclude_none=True, by_alias=True)


class MetaBase(BaseModel):
    model_config = ConfigDict(populate_by_name=True)


class NamedAxisMeta(MetaBase):
    name: str


class ChannelAxisMeta(NamedAxisMeta):
    type: Literal["channel"] = "channel"


class SpaceAxisMeta(NamedAxisMeta):
    type: Literal["space"] = "space"
    unit: (
        Literal[
            "angstrom",
            "attometer",
            "centimeter",
            "decimeter",
            "exameter",
            "femtometer",
            "foot",
            "gigameter",
            "hectometer",
            "inch",
            "kilometer",
            "megameter",
            "meter",
            "micrometer",
            "mile",
            "millimeter",
            "nanometer",
            "parsec",
            "petameter",
            "picometer",
            "terameter",
            "yard",
            "yoctometer",
            "yottameter",
            "zeptometer",
            "zettameter",
        ]
        | None
    ) = None


class TimeAxisMeta(NamedAxisMeta):
    type: Literal["time"] = "time"
    unit: (
        Literal[
            "attosecond",
            "centisecond",
            "day",
            "decisecond",
            "exasecond",
            "femtosecond",
            "gigasecond",
            "hectosecond",
            "hour",
            "kilosecond",
            "megasecond",
            "microsecond",
            "millisecond",
            "minute",
            "nanosecond",
            "petasecond",
            "picosecond",
            "second",
            "terasecond",
            "yoctosecond",
            "yottasecond",
            "zeptosecond",
            "zettasecond",
        ]
        | None
<<<<<<< HEAD
    )
=======
    ) = None
>>>>>>> 12e50238


"""https://ngff.openmicroscopy.org/0.4/index.html#axes-md"""
AxisMeta = Annotated[
    TimeAxisMeta | ChannelAxisMeta | SpaceAxisMeta,
    Discriminator("type"),
]


class TransformationMeta(MetaBase):
    """https://ngff.openmicroscopy.org/0.4/index.html#trafo-md"""

    # MUST
    type: Literal["identity", "translation", "scale"]
    # MUST? (keyword not found in spec for the fields below)
    translation: list[float] | None = None
    scale: list[float] | None = None
    path: Annotated[str, Field(min_length=1)] | None = None

    @model_validator(mode="after")
    def no_extra_method(self) -> Self:
        methods = sum(
            bool(m is not None)
            for m in [self.translation, self.scale, self.path]
        )
        if self.type == "identity" and methods > 0:
            raise ValueError(
                "Method should not be specified for identity transformation!"
            )
        elif self.translation and self.scale:
            raise ValueError(
                "'translation' and 'scale' cannot be provided "
                f"in the same `{type(self).__name__}`!"
            )
        return self


class DatasetMeta(MetaBase):
    """https://ngff.openmicroscopy.org/0.4/index.html#multiscale-md"""

    # MUST
    path: str
    # MUST
    coordinate_transformations: list[TransformationMeta] = Field(
        alias=str("coordinateTransformations")
    )


class VersionMeta(MetaBase):
    """OME-NGFF spec version. Default is the current version (0.4)."""

    # SHOULD
    version: Literal["0.1", "0.2", "0.3", "0.4"] = "0.4"


class MultiScaleMeta(VersionMeta):
    """https://ngff.openmicroscopy.org/0.4/index.html#multiscale-md"""

    # MUST
    axes: list[AxisMeta]
    # MUST
    datasets: list[DatasetMeta]
    # SHOULD
    name: str | None = None
    # MAY
    coordinate_transformations: list[TransformationMeta] | None = Field(
        alias=str("coordinateTransformations"), default=None
    )
    # SHOULD, describes the downscaling method (e.g. 'gaussian')
    type: str | None = None
    # SHOULD, additional information about the downscaling method
    metadata: dict | None = None

    @field_validator("axes")
    @classmethod
    def unique_name(cls, v):
        unique_validator(v, "name")
        return v

    def get_dataset_paths(self):
        return [dataset.path for dataset in self.datasets]


class WindowDict(TypedDict):
    """Dictionary of contrast limit settings"""

    start: float
    end: float
    min: float
    max: float


class ChannelMeta(MetaBase):
    """Channel display settings without clear documentation from the NGFF spec.
    https://docs.openmicroscopy.org/omero/5.6.1/developers/Web/WebGateway.html#imgdata
    """

    active: bool = False
    coefficient: float = 1.0
    color: ColorType = "FFFFFF"
    family: str = "linear"
    inverted: bool = False
    label: str | None = None
    window: WindowDict | None = None


class RDefsMeta(MetaBase):
    """Rendering settings without clear documentation from the NGFF spec.
    https://docs.openmicroscopy.org/omero/5.6.1/developers/Web/WebGateway.html#imgdata
    """

    default_t: int = Field(alias="defaultT")
    default_z: int = Field(alias="defaultZ")
    model: str = "color"
    projection: Optional[str] = "normal"


class OMEROMeta(VersionMeta):
    """https://ngff.openmicroscopy.org/0.4/index.html#omero-md"""

    id: int | None = None
    name: str | None = None
    channels: list[ChannelMeta] | None = None
    rdefs: RDefsMeta | None = None


class ImagesMeta(MetaBase):
    """Metadata needed for 'Images' (or positions/FOVs) in an OME-NGFF dataset.
    https://ngff.openmicroscopy.org/0.4/index.html#image-layout"""

    multiscales: list[MultiScaleMeta]
    # transitional, optional
    omero: OMEROMeta | None = None


class LabelsMeta(MetaBase):
    """https://ngff.openmicroscopy.org/0.4/index.html#labels-md"""

    # SHOULD? (keyword not found in spec)
    labels: str
    # unlisted groups MAY be labels


class LabelColorMeta(MetaBase):
    """https://ngff.openmicroscopy.org/0.4/index.html#label-md"""

    # MUST
    label_value: int = Field(alias="label-value")
    # MAY
    rgba: ColorType | None = None

    @field_validator("rgba")
    @classmethod
    def rgba_color(cls, v):
        v = Color(v).as_rgb_tuple(alpha=True)
        return v


class ImageLabelMeta(VersionMeta):
    """https://ngff.openmicroscopy.org/0.4/index.html#label-md"""

    # SHOULD
    colors: list[LabelColorMeta]
    # MAY
    properties: list[dict[str, Any]]
    # MAY
    source: dict[str, Any]

    @field_validator("colors", "properties")
    @classmethod
    def unique_label_value(cls, v):
        # MUST
        unique_validator(v, "label_value")
        return v


class AcquisitionMeta(MetaBase):
    """https://ngff.openmicroscopy.org/0.4/index.html#plate-md"""

    # MUST
    id: NonNegativeInt
    # SHOULD
    name: str | None = None
    # SHOULD
    maximum_field_count: PositiveInt | None = Field(
        alias="maximumfieldcount", default=None
    )
    # MAY
    description: str | None = None
    # MAY
    start_time: NonNegativeInt | None = Field(
        alias=str("starttime"), default=None
    )
    # MAY
    end_time: NonNegativeInt | None = Field(alias=str("endtime"), default=None)

    @model_validator(mode="after")
    def end_after_start(self) -> Self:
        if self.start_time is not None and self.end_time is not None:
            if self.start_time > self.end_time:
                raise ValueError(
                    "The acquisition end time must be after the start time!"
                )
        return self


class PlateAxisMeta(MetaBase):
    """OME-NGFF metadata for a row or a column on a multi-well plate.
    https://ngff.openmicroscopy.org/0.4/index.html#plate-md"""

    # MUST
    name: Annotated[str, AfterValidator(alpha_numeric_validator)]


class WellIndexMeta(MetaBase):
    """OME-NGFF metadata for a well on a multi-well plate.
    https://ngff.openmicroscopy.org/0.4/index.html#plate-md"""

    path: str
    row_index: NonNegativeInt = Field(alias="rowIndex")
    column_index: NonNegativeInt = Field(alias="columnIndex")

    @field_validator("path")
    @classmethod
    def row_slash_column(cls, v: str):
        # MUST
        # regex: one line that is exactly two words separated by one '/'
        if len(re.findall(r"^\w+\/\w+$", v)) != 1:
            raise ValueError(
                f"The well path '{v}' is not in the form of 'row/column'!"
            )
        return v


class PlateMeta(VersionMeta):
    """OME-NGFF high-content screening plate metadata.
    https://ngff.openmicroscopy.org/0.4/index.html#plate-md"""

    # SHOULD
    name: str | None = None
    # MAY
    acquisitions: list[AcquisitionMeta] | None = None
    # MUST
    rows: list[PlateAxisMeta]
    # MUST
    columns: list[PlateAxisMeta]
    # MUST
    wells: list[WellIndexMeta]
    # SHOULD
    field_count: PositiveInt | None = None

    @field_validator("acquisitions")
    @classmethod
    def unique_id(cls, v):
        # MUST
        unique_validator(v, "id")
        return v

    @field_validator("rows", "columns")
    @classmethod
    def unique_name(cls, v):
        # MUST
        unique_validator(v, "name")
        return v

    @field_validator("wells")
    @classmethod
    def unique_well(cls, v):
        # CUSTOM
        unique_validator(v, "path")
        return v


class ImageMeta(MetaBase):
    """Image metadata field under an HCS well group.
    https://ngff.openmicroscopy.org/0.4/index.html#well-md"""

    # MUST if `PlateMeta.acquisitions` contains multiple acquisitions
    acquisition: int | None = None
    # MUST
    path: Annotated[str, AfterValidator(alpha_numeric_validator)]


class WellGroupMeta(VersionMeta):
    """OME-NGFF high-content screening well group metadata.
    https://ngff.openmicroscopy.org/0.4/index.html#well-md"""

    # MUST
    images: list[ImageMeta]<|MERGE_RESOLUTION|>--- conflicted
+++ resolved
@@ -166,11 +166,7 @@
             "zettasecond",
         ]
         | None
-<<<<<<< HEAD
-    )
-=======
     ) = None
->>>>>>> 12e50238
 
 
 """https://ngff.openmicroscopy.org/0.4/index.html#axes-md"""
