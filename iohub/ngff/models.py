from __future__ import annotations

"""
Data model classes with validation for OME-NGFF metadata.
Developed against OME-NGFF v0.4 and ome-zarr v0.9

Attributes are 'snake_case' with aliases to match NGFF names in JSON output.
See https://ngff.openmicroscopy.org/0.4/index.html#naming-style
about 'camelCase' inconsistency.
"""

import re
from typing import Annotated, Any, Literal, Optional

import pandas as pd
from pydantic import (
    AfterValidator,
    BaseModel,
    ConfigDict,
    Discriminator,
    Field,
    NonNegativeInt,
    PositiveInt,
    field_validator,
    model_validator,
)
from pydantic_extra_types.color import Color, ColorType

# TODO: remove when drop Python < 3.12
from typing_extensions import Self, TypedDict


def unique_validator(
    data: list[BaseModel], field: str | list[str]
) -> list[BaseModel]:
    """Called by validators to ensure the uniqueness of certain fields.

    Parameters
    ----------
    data : list[BaseModel]
        list of pydantic models or typed dictionaries
    field : str | list[str]
        field(s) of the dataclass that must be unique

    Returns
    -------
    list[BaseModel]
        valid input data

    Raises
    ------
    ValueError
        raised if any value is not unique
    """
    fields = [field] if isinstance(field, str) else field
    if not isinstance(data[0], dict):
        params = [d.model_dump() for d in data]
    df = pd.DataFrame(params)
    for key in fields:
        if not df[key].is_unique:
            raise ValueError(f"'{key}' must be unique!")
    return data


def alpha_numeric_validator(data: str) -> str:
    """Called by validators to ensure that strings are alpha-numeric.

    Parameters
    ----------
    data : str
        string to check

    Returns
    -------
    str
        valid input data

    Raises
    ------
    ValueError
        raised if the string contains characters other than [a-zA-z0-9]
    """
    if not data.isalnum():
        raise ValueError(
            f"The path name must be alphanumerical! Got: '{data}'."
        )
    return data


TO_DICT_SETTINGS = dict(exclude_none=True, by_alias=True)


class MetaBase(BaseModel):
    model_config = ConfigDict(populate_by_name=True)


class NamedAxisMeta(MetaBase):
    name: str


class ChannelAxisMeta(NamedAxisMeta):
    type: Literal["channel"] = "channel"


class SpaceAxisMeta(NamedAxisMeta):
    type: Literal["space"] = "space"
    unit: (
        Literal[
            "angstrom",
            "attometer",
            "centimeter",
            "decimeter",
            "exameter",
            "femtometer",
            "foot",
            "gigameter",
            "hectometer",
            "inch",
            "kilometer",
            "megameter",
            "meter",
            "micrometer",
            "mile",
            "millimeter",
            "nanometer",
            "parsec",
            "petameter",
            "picometer",
            "terameter",
            "yard",
            "yoctometer",
            "yottameter",
            "zeptometer",
            "zettameter",
        ]
        | None
    )


class TimeAxisMeta(NamedAxisMeta):
    type: Literal["time"] = "time"
    unit: (
        Literal[
            "attosecond",
            "centisecond",
            "day",
            "decisecond",
            "exasecond",
            "femtosecond",
            "gigasecond",
            "hectosecond",
            "hour",
            "kilosecond",
            "megasecond",
            "microsecond",
            "millisecond",
            "minute",
            "nanosecond",
            "petasecond",
            "picosecond",
            "second",
            "terasecond",
            "yoctosecond",
            "yottasecond",
            "zeptosecond",
            "zettasecond",
        ]
        | None
    )


"""https://ngff.openmicroscopy.org/0.4/index.html#axes-md"""
AxisMeta = Annotated[
    TimeAxisMeta | ChannelAxisMeta | SpaceAxisMeta,
    Discriminator("type"),
]


class TransformationMeta(MetaBase):
    """https://ngff.openmicroscopy.org/0.4/index.html#trafo-md"""

    # MUST
    type: Literal["identity", "translation", "scale"]
    # MUST? (keyword not found in spec for the fields below)
    translation: list[float] | None = None
    scale: list[float] | None = None
    path: Annotated[str, Field(min_length=1)] | None = None

    @model_validator(mode="after")
    def no_extra_method(self) -> Self:
        methods = sum(
            bool(m is not None)
            for m in [self.translation, self.scale, self.path]
        )
        if self.type == "identity" and methods > 0:
            raise ValueError(
                "Method should not be specified for identity transformation!"
            )
        elif self.translation and self.scale:
            raise ValueError(
                "'translation' and 'scale' cannot be provided "
                f"in the same `{type(self).__name__}`!"
            )
        return self


class DatasetMeta(MetaBase):
    """https://ngff.openmicroscopy.org/0.4/index.html#multiscale-md"""

    # MUST
    path: str
    # MUST
    coordinate_transformations: list[TransformationMeta] = Field(
        alias=str("coordinateTransformations")
    )


class VersionMeta(MetaBase):
    """OME-NGFF spec version. Default is the current version (0.4)."""

    # SHOULD
    version: Literal["0.1", "0.2", "0.3", "0.4"] = "0.4"


class MultiScaleMeta(VersionMeta):
    """https://ngff.openmicroscopy.org/0.4/index.html#multiscale-md"""

    # MUST
    axes: list[AxisMeta]
    # MUST
    datasets: list[DatasetMeta]
    # SHOULD
    name: str | None = None
    # MAY
    coordinate_transformations: list[TransformationMeta] | None = Field(
        alias=str("coordinateTransformations"), default=None
    )
    # SHOULD, describes the downscaling method (e.g. 'gaussian')
    type: str | None = None
    # SHOULD, additional information about the downscaling method
    metadata: dict | None = None

    @field_validator("axes")
    @classmethod
    def unique_name(cls, v):
        unique_validator(v, "name")
        return v

    def get_dataset_paths(self):
        return [dataset.path for dataset in self.datasets]


class WindowDict(TypedDict):
    """Dictionary of contrast limit settings"""

    start: float
    end: float
    min: float
    max: float


class ChannelMeta(MetaBase):
    """Channel display settings without clear documentation from the NGFF spec.
    https://docs.openmicroscopy.org/omero/5.6.1/developers/Web/WebGateway.html#imgdata
    """

    active: bool = False
    coefficient: float = 1.0
    color: ColorType = "FFFFFF"
    family: str = "linear"
    inverted: bool = False
    label: str | None = None
    window: WindowDict | None = None


class RDefsMeta(MetaBase):
    """Rendering settings without clear documentation from the NGFF spec.
    https://docs.openmicroscopy.org/omero/5.6.1/developers/Web/WebGateway.html#imgdata
    """

    default_t: int = Field(alias="defaultT")
    default_z: int = Field(alias="defaultZ")
    model: str = "color"
    projection: Optional[str] = "normal"


class OMEROMeta(VersionMeta):
    """https://ngff.openmicroscopy.org/0.4/index.html#omero-md"""

    id: int
    name: str | None = None
    channels: list[ChannelMeta] | None = None
    rdefs: RDefsMeta | None = None


class ImagesMeta(MetaBase):
    """Metadata needed for 'Images' (or positions/FOVs) in an OME-NGFF dataset.
    https://ngff.openmicroscopy.org/0.4/index.html#image-layout"""

    multiscales: list[MultiScaleMeta]
<<<<<<< HEAD
    omero: Optional[OMEROMeta] = None
=======
    # transitional, optional
    omero: OMEROMeta | None = None
>>>>>>> 9b87695e


class LabelsMeta(MetaBase):
    """https://ngff.openmicroscopy.org/0.4/index.html#labels-md"""

    # SHOULD? (keyword not found in spec)
    labels: str
    # unlisted groups MAY be labels


class LabelColorMeta(MetaBase):
    """https://ngff.openmicroscopy.org/0.4/index.html#label-md"""

    # MUST
    label_value: int = Field(alias="label-value")
    # MAY
    rgba: ColorType | None = None

    @field_validator("rgba")
    @classmethod
    def rgba_color(cls, v):
        v = Color(v).as_rgb_tuple(alpha=True)
        return v


class ImageLabelMeta(VersionMeta):
    """https://ngff.openmicroscopy.org/0.4/index.html#label-md"""

    # SHOULD
    colors: list[LabelColorMeta]
    # MAY
    properties: list[dict[str, Any]]
    # MAY
    source: dict[str, Any]

    @field_validator("colors", "properties")
    @classmethod
    def unique_label_value(cls, v):
        # MUST
        unique_validator(v, "label_value")
        return v


class AcquisitionMeta(MetaBase):
    """https://ngff.openmicroscopy.org/0.4/index.html#plate-md"""

    # MUST
    id: NonNegativeInt
    # SHOULD
    name: str | None = None
    # SHOULD
    maximum_field_count: PositiveInt | None = Field(
        alias="maximumfieldcount", default=None
    )
    # MAY
    description: str | None = None
    # MAY
    start_time: NonNegativeInt | None = Field(
        alias=str("starttime"), default=None
    )
    # MAY
    end_time: NonNegativeInt | None = Field(alias=str("endtime"), default=None)

    @model_validator(mode="after")
    def end_after_start(self) -> Self:
        if self.start_time is not None and self.end_time is not None:
            if self.start_time > self.end_time:
                raise ValueError(
                    "The acquisition end time must be after the start time!"
                )
        return self


class PlateAxisMeta(MetaBase):
    """OME-NGFF metadata for a row or a column on a multi-well plate.
    https://ngff.openmicroscopy.org/0.4/index.html#plate-md"""

    # MUST
    name: Annotated[str, AfterValidator(alpha_numeric_validator)]


class WellIndexMeta(MetaBase):
    """OME-NGFF metadata for a well on a multi-well plate.
    https://ngff.openmicroscopy.org/0.4/index.html#plate-md"""

    path: str
    row_index: NonNegativeInt = Field(alias="rowIndex")
    column_index: NonNegativeInt = Field(alias="columnIndex")

    @field_validator("path")
    @classmethod
    def row_slash_column(cls, v: str):
        # MUST
        # regex: one line that is exactly two words separated by one '/'
        if len(re.findall(r"^\w+\/\w+$", v)) != 1:
            raise ValueError(
                f"The well path '{v}' is not in the form of 'row/column'!"
            )
        return v


class PlateMeta(VersionMeta):
    """OME-NGFF high-content screening plate metadata.
    https://ngff.openmicroscopy.org/0.4/index.html#plate-md"""

    # SHOULD
    name: str | None = None
    # MAY
    acquisitions: list[AcquisitionMeta] | None = None
    # MUST
    rows: list[PlateAxisMeta]
    # MUST
    columns: list[PlateAxisMeta]
    # MUST
    wells: list[WellIndexMeta]
    # SHOULD
    field_count: PositiveInt | None = None

    @field_validator("acquisitions")
    @classmethod
    def unique_id(cls, v):
        # MUST
        unique_validator(v, "id")
        return v

    @field_validator("rows", "columns")
    @classmethod
    def unique_name(cls, v):
        # MUST
        unique_validator(v, "name")
        return v

    @field_validator("wells")
    @classmethod
    def unique_well(cls, v):
        # CUSTOM
        unique_validator(v, "path")
        return v


class ImageMeta(MetaBase):
    """Image metadata field under an HCS well group.
    https://ngff.openmicroscopy.org/0.4/index.html#well-md"""

    # MUST if `PlateMeta.acquisitions` contains multiple acquisitions
    acquisition: int | None = None
    # MUST
    path: Annotated[str, AfterValidator(alpha_numeric_validator)]


class WellGroupMeta(VersionMeta):
    """OME-NGFF high-content screening well group metadata.
    https://ngff.openmicroscopy.org/0.4/index.html#well-md"""

    # MUST
    images: list[ImageMeta]<|MERGE_RESOLUTION|>--- conflicted
+++ resolved
@@ -298,12 +298,8 @@
     https://ngff.openmicroscopy.org/0.4/index.html#image-layout"""
 
     multiscales: list[MultiScaleMeta]
-<<<<<<< HEAD
-    omero: Optional[OMEROMeta] = None
-=======
     # transitional, optional
     omero: OMEROMeta | None = None
->>>>>>> 9b87695e
 
 
 class LabelsMeta(MetaBase):
