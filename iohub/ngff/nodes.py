"""
Node object and convenience functions for the OME-NGFF (OME-Zarr) Hierarchy.
"""

# TODO: remove this in the future (PEP deferred for 3.11, now 3.12?)
from __future__ import annotations

import logging
import math
import os
import shutil
from copy import deepcopy
from datetime import datetime
from pathlib import Path
from typing import TYPE_CHECKING, Generator, Literal, Sequence, Tuple, Type

import numpy as np
import zarr.codecs
import zarr.storage
from numcodecs import Blosc
from numpy.typing import ArrayLike, DTypeLike, NDArray
from pydantic import ValidationError
from zarr.core.group import normalize_path

from iohub.ngff.display import channel_display_settings
from iohub.ngff.models import (
    TO_DICT_SETTINGS,
    AcquisitionMeta,
    AxisMeta,
    ChannelAxisMeta,
    DatasetMeta,
    ImageMeta,
    ImagesMeta,
    MultiScaleMeta,
    OMEROMeta,
    PlateAxisMeta,
    PlateMeta,
    RDefsMeta,
    SpaceAxisMeta,
    TimeAxisMeta,
    TransformationMeta,
    WellGroupMeta,
    WellIndexMeta,
    WindowDict,
)

if TYPE_CHECKING:
    from _typeshed import StrOrBytesPath

_logger = logging.getLogger(__name__)


def _pad_shape(shape: tuple[int, ...], target: int = 5):
    """Pad shape tuple to a target length."""
    pad = target - len(shape)
    return (1,) * pad + shape


def _open_store(
    store_path: StrOrBytesPath | Path,
    mode: Literal["r", "r+", "a", "w", "w-"],
    version: Literal["0.1", "0.4", "0.5"],
):
    store_path = Path(store_path).resolve()
    if not store_path.exists() and mode in ("r", "r+"):
        raise FileNotFoundError(
            f"Dataset directory not found at {str(store_path)}."
        )
    if version not in ("0.4", "0.5"):
        _logger.warning(
            "IOHub is only tested against OME-NGFF v0.4 and v0.5. "
            f"Requested version {version} may not work properly."
        )
    try:
<<<<<<< HEAD
        zarr_format = None
        if mode in ("w", "w-"):
            zarr_format = 3 if version == "0.5" else 2
        root = zarr.open_group(store_path, mode=mode, zarr_format=zarr_format)
=======
        store = zarr.storage.LocalStore(store_path)
        root = zarr.open_group(
            store, mode=mode, zarr_format=(3 if version == "0.5" else 2)
        )
>>>>>>> 88f90cf7
    except Exception as e:
        raise RuntimeError(
            f"Cannot open Zarr root group at {str(store_path)}"
        ) from e
    return root


def _scale_integers(values: Sequence[int], factor: int) -> tuple[int, ...]:
    """Computes the ceiling of the input sequence divided by the factor."""
    return tuple(int(math.ceil(v / factor)) for v in values)


def _case_insensitive_local_fs() -> bool:
    """Check if the local filesystem is case-insensitive."""
    return Path(__file__.lower()).exists() and Path(__file__.upper()).exists()


class NGFFNode:
    """A node (group level in Zarr) in an NGFF dataset."""

    _MEMBER_TYPE: Type[NGFFNode]
    _DEFAULT_AXES = [
        TimeAxisMeta(name="T", unit="second"),
        ChannelAxisMeta(name="C"),
        *[SpaceAxisMeta(name=i, unit="micrometer") for i in ("Z", "Y", "X")],
    ]

    def __init__(
        self,
        group: zarr.Group,
        parse_meta: bool = True,
        channel_names: list[str] | None = None,
        axes: list[AxisMeta] | None = None,
        version: Literal["0.1", "0.4", "0.5"] = "0.4",
        overwriting_creation: bool = False,
    ):
        if channel_names:
            self._channel_names = channel_names
        elif not parse_meta:
            raise ValueError(
                "Channel names need to be provided or in metadata."
            )
        if axes:
            self.axes = axes
        self._group = group
        self._overwrite = overwriting_creation
        self._version = version
        if parse_meta:
            self._parse_meta()
        if not hasattr(self, "axes"):
            self.axes = self._DEFAULT_AXES
        # TODO: properly check the underlying storage type
        # This works for now as only the local filesystem is supported
        self._case_insensitive_fs = _case_insensitive_local_fs()

    @property
    def zgroup(self):
        """Corresponding Zarr group of the node."""
        return self._group

    @property
    def zattrs(self):
        """Zarr attributes of the node.
        Assignments will modify the metadata file."""
        return self._group.attrs

    @property
    def version(self):
        """NGFF version"""
        return self._version

    @property
    def channel_names(self):
        return self._channel_names

    @property
    def _parent_path(self):
        """The parent Zarr group path of the node.
        None for the root node."""
        if self._group.name == "/":
            return None
        else:
            return os.path.dirname(self._group.name)

    @property
    def _member_names(self):
        """Group keys (default) or array keys (overridden)."""
        return self.group_keys()

    @property
    def _child_attrs(self):
        """Attributes to pass on when constructing child type instances"""
        return dict(
            version=self._version,
            axes=self.axes,
            channel_names=self._channel_names,
            overwriting_creation=self._overwrite,
        )

    def __len__(self):
        return len(self._member_names)

    def __getitem__(self, key):
        key = normalize_path(str(key))
        znode = self.zgroup.get(key)
        if not znode:
            raise KeyError(key)
        levels = len(key.split("/")) - 1
        item_type = self._MEMBER_TYPE
        for _ in range(levels):
            item_type = item_type._MEMBER_TYPE
        if issubclass(item_type, ImageArray):
            return item_type.from_zarr_array(znode)
        else:
            return item_type(group=znode, parse_meta=True, **self._child_attrs)

    def __setitem__(self, key, value):
        raise NotImplementedError

    def __delitem__(self, key):
        """.. Warning: this does NOT clean up metadata!"""
        key = normalize_path(str(key))
        if key in self._member_names:
            del self[key]

    def __contains__(self, key):
        key = normalize_path(str(key))
        if not self._case_insensitive_fs:
            return key in self._member_names
        for name in self._member_names:
            if key.lower() != name.lower():
                continue
            if key != name:
                _logger.warning(
                    f"Key '{key}' matched member '{name}'. "
                    "This may not work on case-sensitive filesystems."
                )
            return True
        return False

    def __iter__(self):
        yield from self._member_names

    def __enter__(self):
        return self

    def __exit__(self, exc_type, exc_val, exc_tb):
        self.close()

    def group_keys(self):
        """Sorted list of keys to all the child zgroups (if any).

        Returns
        -------
        list[str]
        """
        return sorted(list(self._group.group_keys()))

    def array_keys(self):
        """Sorted list of keys to all the child zarrays (if any).

        Returns
        -------
        list[str]
        """
        return sorted(list(self._group.array_keys()))

    def is_root(self):
        """Whether this node is the root node

        Returns
        -------
        bool
        """
        return self._group.name == "/"

    def is_leaf(self):
        """Wheter this node is a leaf node,
        meaning that no child Zarr group is present.
        Usually a position/fov node for NGFF-HCS if True.

        Returns
        -------
        bool
        """
        return not self.group_keys()

    def print_tree(self, level: int | None = None):
        """Print hierarchy of the node to stdout.

        Parameters
        ----------
        level : int, optional
            Maximum depth to show, by default None
        """
        print(self.zgroup.tree(level=level))

    def iteritems(self):
        for key in self._member_names:
            try:
                yield key, self[key]
            except Exception:
                _logger.warning(
                    "Skipped item at {}: invalid {}.".format(
                        key, type(self._MEMBER_TYPE)
                    )
                )

    def get_channel_index(self, name: str):
        """Get the index of a given channel in the channel list.

        Parameters
        ----------
        name : str
            Name of the channel.

        Returns
        -------
        int
            Index of the channel.
        """
        if not hasattr(self, "_channel_names"):
            raise AttributeError(
                "Channel names are not set for this NGFF node. "
                f"Cannot get the index for channel name '{name}'"
            )
        if name not in self._channel_names:
            raise ValueError(
                f"Channel {name} is not in "
                f"the existing channels: {self._channel_names}"
            )
        return self._channel_names.index(name)

    def _warn_invalid_meta(self):
        msg = "Zarr group at {} does not have valid metadata for {}".format(
            self._group.path, type(self)
        )
        _logger.warning(msg)

    def _parse_meta(self):
        """Parse and set NGFF metadata from `.zattrs`."""
        raise NotImplementedError

    def dump_meta(self):
        """Dumps metadata JSON to the `.zattrs` file."""
        raise NotImplementedError

    def close(self):
        """Close Zarr store."""
        self._group.store.close()


class ImageArray(zarr.Array):
    """Container object for image stored as a zarr array (up to 5D)"""

    @classmethod
    def from_zarr_array(cls, zarray: zarr.Array):
        return cls(zarray._async_array)

    @property
    def frames(self):
        return self._get_dim(0)

    @property
    def channels(self):
        return self._get_dim(1)

    @property
    def slices(self):
        return self._get_dim(2)

    @property
    def height(self):
        return self._get_dim(3)

    @property
    def width(self):
        return self._get_dim(4)

    def _get_dim(self, idx):
        return _pad_shape(self.shape, target=5)[idx]

    def numpy(self):
        """Return the whole image as an in-RAM NumPy array.
        `self.numpy()` is equivalent to `self[:]`."""
        return self[:]

    def dask_array(self):
        """Return as a dask array"""
        import dask.array as da

        # Note: Designed to work with zarr DirectoryStore
        return da.from_zarr(self.store.root, component=self.path)

    def downscale(self):
        raise NotImplementedError

    def tensorstore(self):
        raise NotImplementedError


class TiledImageArray(ImageArray):
    """Container object for tiled image stored as a zarr array (up to 5D)."""

    @property
    def rows(self):
        """Number of rows in the tiles."""
        return int(self.shape[-2] / self.chunks[-2])

    @property
    def columns(self):
        """Number of columns in the tiles."""
        return int(self.shape[-1] / self.chunks[-1])

    @property
    def tiles(self):
        """A tuple of the tiled grid size (rows, columns)."""
        return (self.rows, self.columns)

    @property
    def tile_shape(self):
        """shape of a tile, the same as chunk size of the underlying array."""
        return self.chunks

    def get_tile(
        self,
        row: int,
        column: int,
        pre_dims: tuple[int | slice, ...] | None = None,
    ) -> NDArray:
        """Get a tile as an up-to-5D in-RAM NumPy array.

        Parameters
        ----------
        row : int
            Row index.
        column : int
            Column index.
        pre_dims : tuple[int | slice, ...], optional
            Indices or slices for previous dimensions than rows and columns
            with matching shape, e.g. (t, c, z) for 5D arrays,
            by default None (select all).

        Returns
        -------
        NDArray
        """
        self._check_rc(row, column)
        return self[self.get_tile_slice(row, column, pre_dims=pre_dims)]

    def write_tile(
        self,
        data: ArrayLike,
        row: int,
        column: int,
        pre_dims: tuple[int | slice, ...] | None = None,
    ) -> None:
        """Write a tile in the Zarr store.

        Parameters
        ----------
        data : ArrayLike
            Value to store.
        row : int
            Row index.
        column : int
            Column index.
        pre_dims : tuple[int | slice, ...], optional
            Indices or slices for previous dimensions than rows and columns
            with matching shape, e.g. (t, c, z) for 5D arrays,
            by default None (select all).
        """
        self._check_rc(row, column)
        self[self.get_tile_slice(row, column, pre_dims=pre_dims)] = data

    def get_tile_slice(
        self,
        row: int,
        column: int,
        pre_dims: tuple[int | slice, ...] | None = None,
    ) -> tuple[slice, ...]:
        """Get the slices for a tile in the underlying array.

        Parameters
        ----------
        row : int
            Row index.
        column : int
            Column index.
        pre_dims :  tuple[int | slice, ...], optional
            Indices or slices for previous dimensions than rows and columns
            with matching shape, e.g. (t, c, z) for 5D arrays,
            by default None (select all).

        Returns
        -------
        tuple[slice, ...]
            Tuple of slices for all the dimensions of the array.
        """
        self._check_rc(row, column)
        y, x = self.chunks[-2:]
        r_slice = slice(row * y, (row + 1) * y)
        c_slice = slice(column * x, (column + 1) * x)
        pad = [slice(None)] * (len(self.shape) - 2)
        if pre_dims is not None:
            try:
                if len(pre_dims) != len(pad):
                    raise IndexError(
                        f"Length of `pre_dims` should be {len(pad)}, "
                        f"got {len(pre_dims)}."
                    )
            except TypeError:
                raise TypeError(
                    "Argument `pre_dims` should be a sequence, "
                    f"got type {type(pre_dims)}."
                )
            for i, sel in enumerate(pre_dims):
                if isinstance(sel, int):
                    sel = slice(sel)
                if sel is not None:
                    pad[i] = sel
        return tuple((pad + [r_slice, c_slice]))

    @staticmethod
    def _check_rc(row: int, column: int):
        if not (isinstance(row, int) and isinstance(column, int)):
            raise TypeError("Row and column indices must be integers.")


class Position(NGFFNode):
    """The Zarr group level directly containing multiscale image arrays.

    Parameters
    ----------
    group : zarr.Group
        Zarr heirarchy group object
    parse_meta : bool, optional
        Whether to parse NGFF metadata in `.zattrs`, by default True
    channel_names : list[str], optional
        List of channel names, by default None
    axes : list[AxisMeta], optional
        List of axes (`ngff_meta.AxisMeta`, up to 5D), by default None
    overwriting_creation : bool, optional
        Whether to overwrite or error upon creating an existing child item,
        by default False

    Attributes
    ----------
    version : Literal["0.1", "0.4", "0.5"]
        OME-NGFF specification version
    zgroup : Group
        Root Zarr group holding arrays
    zattr : Attributes
        Zarr attributes of the group
    channel_names : list[str]
        Name of the channels
    axes : list[AxisMeta]
        Axes metadata
    """

    _MEMBER_TYPE = ImageArray

    def __init__(
        self,
        group: zarr.Group,
        parse_meta: bool = True,
        channel_names: list[str] | None = None,
        axes: list[AxisMeta] | None = None,
        version: Literal["0.1", "0.4", "0.5"] = "0.4",
        overwriting_creation: bool = False,
    ):
        super().__init__(
            group=group,
            parse_meta=parse_meta,
            channel_names=channel_names,
            axes=axes,
            version=version,
            overwriting_creation=overwriting_creation,
        )

    def _set_meta(
        self, multiscales: MultiScaleMeta | None, omero: OMEROMeta | None
    ):
        self.metadata = ImagesMeta(multiscales=multiscales, omero=omero)
        self.axes = self.metadata.multiscales[0].axes
        if omero is not None:
            self._channel_names = [
                c.label for c in self.metadata.omero.channels
            ]
        else:
            _logger.warning(
                "OMERO metadata not found. "
                "Using channel indices as channel names."
            )
            example_image: ImageArray = self[
                self.metadata.multiscales[0].datasets[0].path
            ]
            self._channel_names = list(range(example_image.channels))

    def _parse_meta(self):
        attrs = self.zattrs.get("ome") or self.zattrs
        multiscales = attrs.get("multiscales")
        omero = attrs.get("omero")
        if multiscales:
            try:
                self._set_meta(multiscales=multiscales, omero=omero)
            except ValidationError:
                self._warn_invalid_meta()
        else:
            self._warn_invalid_meta()

    def dump_meta(self):
        """Dumps metadata JSON to the `.zattrs` file."""
        self.zattrs.update(**self.metadata.model_dump(**TO_DICT_SETTINGS))

    @property
    def _zarr_format(self):
        return 3 if self.version == "0.5" else 2

    @property
    def _member_names(self):
        return self.array_keys()

    @property
    def data(self):
        """.. warning::
            This property does *NOT* aim to retrieve all the arrays.
            And it may also fail to retrive any data if arrays exist but
            are not named conventionally.

        Alias for an array named '0' in the position,
        which is usually the raw data (or the finest resolution in a pyramid).

        Returns
        -------
        ImageArray

        Raises
        ------
        KeyError
            If no array is named '0'.

        Notes
        -----
        Do not depend on this in non-interactive code!
        The name is hard-coded and is not guaranteed
        by the OME-NGFF specification.
        """
        try:
            return self["0"]
        except KeyError:
            raise KeyError(
                "There is no array named '0' "
                f"in the group of: {self.array_keys()}"
            )

    def __getitem__(self, key: int | str) -> ImageArray:
        """Get an image array member of the position.
        E.g. Raw-coordinates image, a multi-scale level, or labels

        Parameters
        ----------
        key : int| str
            Name or path to the image array.
            Integer key is converted to string (name).

        Returns
        -------
        ImageArray
            Container object for image stored as a zarr array (up to 5D)
        """
        return super().__getitem__(key)

    def __setitem__(self, key, value: NDArray):
        """Write an up-to-5D image with default settings."""
        key = normalize_path(str(key))
        if not isinstance(value, np.ndarray):
            raise TypeError(
                f"Value must be a NumPy array. Got type {type(value)}."
            )
        self.create_image(key, value)

    def images(self) -> Generator[tuple[str, ImageArray]]:
        """Returns a generator that iterate over the name and value
        of all the image arrays in the group.

        Yields
        ------
        tuple[str, ImageArray]
            Name and image array object.
        """
        yield from self.iteritems()

    def create_image(
        self,
        name: str,
        data: NDArray,
        chunks: tuple[int] | None = None,
        transform: list[TransformationMeta] | None = None,
        check_shape: bool = True,
    ):
        """Create a new image array in the position.

        Parameters
        ----------
        name : str
            Name key of the new image.
        data : NDArray
            Image data.
        chunks : tuple[int], optional
            Chunk size, by default None.
            ZYX stack size will be used if not specified.
        transform : list[TransformationMeta], optional
            List of coordinate transformations, by default None.
            Should be specified for a non-native resolution level.
        check_shape : bool, optional
            Whether to check if image shape matches dataset axes,
            by default True

        Returns
        -------
        ImageArray
            Container object for image stored as a zarr array (up to 5D)
        """
        if not chunks:
            chunks = self._default_chunks(data.shape, 3)
        if check_shape:
            self._check_shape(data.shape)
        img_arr = ImageArray.from_zarr_array(
            self._group.create_array(
                name=name,
                shape=data.shape,
                dtype=data.dtype,
                chunks=chunks,
                overwrite=self._overwrite,
                **self._create_compressor_options(chunks),
            )
        )
        img_arr[...] = data
        self._create_image_meta(img_arr.basename, transform=transform)
        return img_arr

    def create_zeros(
        self,
        name: str,
        shape: tuple[int],
        dtype: DTypeLike,
        chunks: tuple[int] | None = None,
        transform: list[TransformationMeta] | None = None,
        check_shape: bool = True,
    ):
        """Create a new zero-filled image array in the position.
        Under default zarr-python settings of lazy writing,
        this will not write the array values,
        but only create a ``.zarray`` file.
        This is useful for writing larger-than-RAM images
        and/or writing from multiprocesses in chunks.

        Parameters
        ----------
        name : str
            Name key of the new image.
        shape : tuple
            Image shape.
        dtype : DTypeLike
            Data type.
        chunks : tuple[int], optional
            Chunk size, by default None.
            ZYX stack size will be used if not specified.
        transform : list[TransformationMeta], optional
            List of coordinate transformations, by default None.
            Should be specified for a non-native resolution level.
        check_shape : bool, optional
            Whether to check if image shape matches dataset axes,
            by default True

        Returns
        -------
        ImageArray
            Container object for a zero-filled image as a lazy zarr array
        """
        if not chunks:
            chunks = self._default_chunks(shape, 3)

        if check_shape:
            self._check_shape(shape)
        img_arr = ImageArray.from_zarr_array(
            self._group.zeros(
                name=name,
                shape=shape,
                dtype=dtype,
                chunks=chunks,
                overwrite=self._overwrite,
                zarr_format=self._zarr_format,
                **self._create_compressor_options(chunks),
            )
        )
        self._create_image_meta(img_arr.basename, transform=transform)
        return img_arr

    @staticmethod
    def _default_chunks(shape, last_data_dims: int):
        chunks = shape[-min(last_data_dims, len(shape)) :]
        return _pad_shape(chunks, target=len(shape))

    def _check_shape(self, data_shape: tuple[int]):
        if len(data_shape) != len(self.axes):
            raise ValueError(
                f"Image has {len(data_shape)} dimensions, "
                f"while the dataset has {len(self.axes)}."
            )
        num_ch = len(self.channel_names)
        if ch_axis := self._find_axis("channel"):
            msg = (
                f"Image has {data_shape[ch_axis]} channels, "
                f"while the dataset  has {num_ch}."
            )
            if data_shape[ch_axis] > num_ch:
                raise ValueError(msg)
            elif data_shape[ch_axis] < num_ch:
                _logger.warning(msg)
        else:
            _logger.info(
                "Dataset channel axis is not set. "
                "Skipping channel shape check."
            )

    def _create_compressor_options(self, chunk_shape: Tuple[int, ...] = None):
        if self._zarr_format == 3:
            return {
                "codecs": [
                    zarr.codecs.ShardingCodec(
                        chunk_shape=chunk_shape,
                        codecs=[
                            zarr.codecs.BytesCodec(),
                            zarr.codecs.BloscCodec(
                                cname="zstd",
                                clevel=1,
                                shuffle=Blosc.BITSHUFFLE,
                            ),
                        ],
                    )
                ],
            }
        else:
            return {
                "compressor": Blosc(
                    cname="zstd", clevel=1, shuffle=Blosc.BITSHUFFLE
                ),
            }

    def _create_image_meta(
        self,
        name: str,
        transform: list[TransformationMeta] | None = None,
        extra_meta: dict | None = None,
    ):
        if not transform:
            transform = [TransformationMeta(type="identity")]
        dataset_meta = DatasetMeta(
            path=name, coordinate_transformations=transform
        )
        if not hasattr(self, "metadata"):
            self.metadata = ImagesMeta(
                multiscales=[
                    MultiScaleMeta(
                        version=self.version,
                        axes=self.axes,
                        datasets=[dataset_meta],
                        name=name,
                        coordinateTransformations=[
                            TransformationMeta(type="identity")
                        ],
                        metadata=extra_meta,
                    )
                ],
                omero=self._omero_meta(id=0, name=self._group.basename),
            )
        elif (
            dataset_meta.path
            not in self.metadata.multiscales[0].get_dataset_paths()
        ):
            self.metadata.multiscales[0].datasets.append(dataset_meta)
        self.dump_meta()

    def _omero_meta(
        self,
        id: int,
        name: str,
        clims: list[tuple[float, float, float, float]] | None = None,
    ):
        if not clims:
            clims = [None] * len(self.channel_names)
        channels = []
        for i, (channel_name, clim) in enumerate(
            zip(self.channel_names, clims)
        ):
            if i == 0:
                first_chan = True
            channels.append(
                channel_display_settings(
                    channel_name, clim=clim, first_chan=first_chan
                )
            )
        omero_meta = OMEROMeta(
            version=self.version,
            id=id,
            name=name,
            channels=channels,
            rdefs=RDefsMeta(default_t=0, default_z=0),
        )
        return omero_meta

    def _find_axis(self, axis_type):
        for i, axis in enumerate(self.axes):
            if axis.type == axis_type:
                return i
        return None

    def _get_channel_axis(self):
        if (ch_ax := self._find_axis("channel")) is None:
            raise KeyError(
                "Axis 'channel' does not exist. "
                "Please update `self.axes` first."
            )
        else:
            return ch_ax

    def append_channel(self, chan_name: str, resize_arrays: bool = True):
        """Append a channel to the end of the channel list.

        Parameters
        ----------
        chan_name : str
            Name of the new channel
        resize_arrays : bool, optional
            Whether to resize all the image arrays for the new channel,
            by default True
        """
        if chan_name in self._channel_names:
            raise ValueError(f"Channel name '{chan_name}' already exists.")
        self._channel_names.append(chan_name)
        if resize_arrays:
            for _, img in self.images():
                ch_ax = self._get_channel_axis()
                shape = list(img.shape)
                if ch_ax < len(shape):
                    shape[ch_ax] += 1
                # prepend axis
                elif ch_ax == len(shape):
                    shape = _pad_shape(tuple(shape), target=len(shape) + 1)
                else:
                    raise IndexError(
                        f"Cannot infer channel axis for shape {shape}."
                    )
                img.resize(shape)
        if "omero" in self.metadata.model_dump().keys():
            self.metadata.omero.channels.append(
                channel_display_settings(chan_name)
            )
            self.dump_meta()

    def rename_channel(self, old: str, new: str):
        """Rename a channel in the channel list.

        Parameters
        ----------
        old : str
            Current name of the channel
        new : str
            New name of the channel
        """
        ch_idx = self.get_channel_index(old)
        self._channel_names[ch_idx] = new
        if hasattr(self.metadata, "omero"):
            self.metadata.omero.channels[ch_idx].label = new
        self.dump_meta()

    def update_channel(self, chan_name: str, target: str, data: ArrayLike):
        """Update a channel slice of the target image array with new data.

        The incoming data shape needs to be the same as the target array
        except for the non-existent channel dimension.
        For example a TCZYX array of shape (2, 3, 4, 1024, 2048) can be updated
        with data of shape (2, 4, 1024, 2048)

        Parameters
        ----------
        chan_name : str
            Channel name
        target: str
            Name of the image array to update
        data : ArrayLike
            New data array to write

        Notes
        -----
        This method is a syntactical variation
        of assigning values to the slice with the `=` operator,
        and users are encouraged to use array indexing directly.
        """
        img = self[target]
        ch_idx = self.get_channel_index(chan_name)
        ch_ax = self._get_channel_axis()
        ortho_sel = [slice(None)] * len(img.shape)
        ortho_sel[ch_ax] = ch_idx
        img.set_orthogonal_selection(tuple(ortho_sel), data)

    def initialize_pyramid(self, levels: int) -> None:
        """
        Initializes the pyramid arrays with a down scaling of 2 per level.
        Decimals shapes are rounded up to ceiling.
        Scales metadata are also updated.

        Parameters
        ----------
        levels : int
            Number of down scaling levels, if levels is 1 nothing happens.
        """
        array = self.data
        for level in range(1, levels):
            factor = 2**level

            shape = array.shape[:-3] + _scale_integers(
                array.shape[-3:], factor
            )

            chunks = _pad_shape(
                _scale_integers(array.chunks, factor), len(shape)
            )

            transforms = deepcopy(
                self.metadata.multiscales[0]
                .datasets[0]
                .coordinate_transformations
            )
            for tr in transforms:
                if tr.type == "scale":
                    for i in range(len(tr.scale))[-3:]:
                        tr.scale[i] *= factor

            self.create_zeros(
                name=str(level),
                shape=shape,
                dtype=array.dtype,
                chunks=chunks,
                transform=transforms,
            )

    @property
    def scale(self) -> list[float]:
        """
        Helper function for scale transform metadata of
        highest resolution scale.
        """
        return self.get_effective_scale(
            self.metadata.multiscales[0].datasets[0].path
        )

    @property
    def axis_names(self) -> list[str]:
        """
        Helper function for axis names of the highest resolution scale.

        Returns lowercase axis names.
        """
        return [
            axis.name.lower() for axis in self.metadata.multiscales[0].axes
        ]

    def get_axis_index(self, axis_name: str) -> int:
        """
        Get the index of a given axis.

        Parameters
        ----------
        name : str
            Name of the axis. Case insensitive.

        Returns
        -------
        int
            Index of the axis.
        """
        return self.axis_names.index(axis_name.lower())

    def _get_all_transforms(
        self, image: str | Literal["*"]
    ) -> list[TransformationMeta]:
        """Get all transforms metadata
        for one image array or the whole FOV.

        Parameters
        ----------
        image : str | Literal["*"]
            Name of one image array (e.g. "0") to query,
            or "*" for the whole FOV

        Returns
        -------
        list[TransformationMeta]
            All transforms applicable to this image or FOV.
        """
        transforms: list[TransformationMeta] = (
            [
                t
                for t in self.metadata.multiscales[
                    0
                ].coordinate_transformations
            ]
            if self.metadata.multiscales[0].coordinate_transformations
            is not None
            else []
        )
        if image != "*" and image in self:
            for i, dataset_meta in enumerate(
                self.metadata.multiscales[0].datasets
            ):
                if dataset_meta.path == image:
                    transforms.extend(
                        self.metadata.multiscales[0]
                        .datasets[i]
                        .coordinate_transformations
                    )
        elif image != "*":
            raise ValueError(f"Key {image} not recognized.")
        return transforms

    def get_effective_scale(
        self,
        image: str | Literal["*"],
    ) -> list[float]:
        """Get the effective coordinate scale metadata
        for one image array or the whole FOV.

        Parameters
        ----------
        image : str | Literal["*"]
            Name of one image array (e.g. "0") to query,
            or "*" for the whole FOV

        Returns
        -------
        list[float]
            A list of floats representing the total scale
            for the image or FOV for each axis.
        """
        transforms = self._get_all_transforms(image)

        full_scale = np.ones(len(self.axes), dtype=float)
        for transform in transforms:
            if transform.type == "scale":
                full_scale *= np.array(transform.scale)

        return [float(x) for x in full_scale]

    def get_effective_translation(
        self,
        image: str | Literal["*"],
    ) -> TransformationMeta:
        """Get the effective coordinate translation metadata
        for one image array or the whole FOV.

        Parameters
        ----------
        image : str | Literal["*"]
            Name of one image array (e.g. "0") to query,
            or "*" for the whole FOV

        Returns
        -------
        list[float]
            A list of floats representing the total translation
            for the image or FOV for each axis.
        """
        transforms = self._get_all_transforms(image)
        full_translation = np.zeros(len(self.axes), dtype=float)
        for transform in transforms:
            if transform.type == "translation":
                full_translation += np.array(transform.translation)

        return [float(x) for x in full_translation]

    def set_transform(
        self,
        image: str | Literal["*"],
        transform: list[TransformationMeta],
    ):
        """Set the coordinate transformations metadata
        for one image array or the whole FOV.

        Parameters
        ----------
        image : str | Literal["*"]
            Name of one image array (e.g. "0") to transform,
            or "*" for the whole FOV
        transform : list[TransformationMeta]
            List of transformations to apply
            (:py:class:`iohub.ngff_meta.TransformationMeta`)
        """
        if image == "*":
            self.metadata.multiscales[0].coordinate_transformations = transform
        elif image in self:
            for i, dataset_meta in enumerate(
                self.metadata.multiscales[0].datasets
            ):
                if dataset_meta.path == image:
                    self.metadata.multiscales[0].datasets[i] = DatasetMeta(
                        path=image, coordinate_transformations=transform
                    )
        else:
            raise ValueError(f"Key {image} not recognized.")
        self.dump_meta()

    def set_scale(
        self, image: str | Literal["*"], axis_name: str, new_scale: float
    ):
        """Set the scale for a named axis.
        Either one image array or the whole FOV.

        Parameters
        ----------
        image : str | Literal['*']
            Name of one image array (e.g. "0") to transform,
            or "*" for the whole FOV
        axis_name : str
            Name of the axis to set.
        new_scale : float
            Value of the new scale.
        """
        if new_scale <= 0:
            raise ValueError(
                f"New scale {axis_name}: {new_scale} is not positive!"
            )
        if image not in self and image != "*":
            raise KeyError(f"Image {image} not found.")
        axis_index = self.get_axis_index(axis_name)
        # Update scale while preserving existing transforms
        if image == "*":
            transforms = (
                self.metadata.multiscales[0].coordinate_transformations or []
            )
        else:
            for dataset_meta in self.metadata.multiscales[0].datasets:
                if dataset_meta.path == image:
                    transforms = dataset_meta.coordinate_transformations
                    break
        # Append old scale to metadata
        iohub_dict = {}
        if "iohub" in self.zattrs:
            iohub_dict = self.zattrs["iohub"]
        if "previous_transforms" not in iohub_dict:
            iohub_dict["previous_transforms"] = []
        iohub_dict["previous_transforms"].append(
            {
                "image": image,
                "transforms": [
                    t.model_dump(**TO_DICT_SETTINGS) for t in transforms
                ],
                "modified": datetime.now().isoformat(),
            }
        )
        self.zattrs["iohub"] = iohub_dict
        # Replace default identity transform with scale
        if transforms == [TransformationMeta(type="identity")]:
            transforms = [TransformationMeta(type="scale", scale=[1] * 5)]
        # Add scale transform if not present
        if not any([transform.type == "scale" for transform in transforms]):
            transforms.append(TransformationMeta(type="scale", scale=[1] * 5))
        new_transforms = []
        for transform in transforms:
            if transform.type == "scale":
                old_scale = transform.scale[axis_index]
                transform.scale[axis_index] = new_scale
            new_transforms.append(transform)
        _logger.info(
            f"Updating scale for axis {axis_name} "
            f"from {old_scale} to {new_scale}."
        )
        self.set_transform(image, new_transforms)

    def set_contrast_limits(self, channel_name: str, window: WindowDict):
        """Set the contrast limits for a channel.

        Parameters
        ----------
        channel_name : str
            Name of the channel to set
        window : WindowDict
            Contrast limit (min, max, start, end)
        """
        channel_index = self.get_channel_index(channel_name)
        self.metadata.omero.channels[channel_index].window = window
        self.dump_meta()


class TiledPosition(Position):
    """Variant of the NGFF position node
    with convenience methods to create and access tiled arrays.
    Other parameters and attributes are the same as
    :py:class:`iohub.ngff.Position`.
    """

    _MEMBER_TYPE = TiledImageArray

    def make_tiles(
        self,
        name: str,
        grid_shape: tuple[int, int],
        tile_shape: tuple[int, ...],
        dtype: DTypeLike,
        transform: list[TransformationMeta] | None = None,
        chunk_dims: int = 2,
    ):
        """Make a tiled image array filled with zeros.
        Chunk size is inferred from tile shape.

        Parameters
        ----------
        name : str
            Name of the array.
        grid_shape : tuple[int, int]
            2-tuple of the tiling grid shape (rows, columns).
        tile_shape : tuple[int]
            Shape of each tile (up to 5D).
        dtype : DTypeLike
            Data type in NumPy convention
        transform : list[TransformationMeta], optional
            List of coordinate transformations, by default None.
            Should be specified for a non-native resolution level.
        chunk_dims : int, optional
            Non-singleton dimensions of the chunksize,
            by default 2 (chunk by 2D (y, x) tile size).

        Returns
        -------
        TiledImageArray
        """
        xy_shape = tuple(
            int(i) for i in np.array(grid_shape) * np.array(tile_shape[-2:])
        )
        chunks = self._default_chunks(
            shape=tile_shape, last_data_dims=chunk_dims
        )
        tiles = TiledImageArray.from_zarr_array(
            self._group.zeros(
                name=name,
                shape=tile_shape[:-2] + xy_shape,
                dtype=dtype,
                chunks=chunks,
                zarr_format=self._zarr_format,
                overwrite=self._overwrite,
                **self._create_compressor_options(chunks),
            )
        )
        self._create_image_meta(tiles.basename, transform=transform)
        return tiles


class Well(NGFFNode):
    """The Zarr group level containing position groups.

    Parameters
    ----------
    group : zarr.Group
        Zarr heirarchy group object
    parse_meta : bool, optional
        Whether to parse NGFF metadata in `.zattrs`, by default True
    version : Literal["0.1", "0.4", "0.5"]
        OME-NGFF specification version
    overwriting_creation : bool, optional
        Whether to overwrite or error upon creating an existing child item,
        by default False

    Attributes
    ----------
    version : Literal["0.1", "0.4", "0.5"]
        OME-NGFF specification version
    zgroup : Group
        Root Zarr group holding arrays
    zattr : Attributes
        Zarr attributes of the group
    """

    _MEMBER_TYPE = Position

    def __init__(
        self,
        group: zarr.Group,
        parse_meta: bool = True,
        channel_names: list[str] | None = None,
        axes: list[AxisMeta] | None = None,
        version: Literal["0.1", "0.4", "0.5"] = "0.4",
        overwriting_creation: bool = False,
    ):
        super().__init__(
            group=group,
            parse_meta=parse_meta,
            channel_names=channel_names,
            axes=axes,
            version=version,
            overwriting_creation=overwriting_creation,
        )

    def _parse_meta(self):
        if well_group_meta := self.zattrs.get("well"):
            self.metadata = WellGroupMeta(**well_group_meta)
        else:
            self._warn_invalid_meta()

    def dump_meta(self):
        """Dumps metadata JSON to the `.zattrs` file."""
        self.zattrs.update(
            {"well": self.metadata.model_dump(**TO_DICT_SETTINGS)}
        )

    def __getitem__(self, key: str):
        """Get a position member of the well.

        Parameters
        ----------
        key : str
            Name or path to the position.

        Returns
        -------
        Position
            Container object for the position group
        """
        return super().__getitem__(key)

    def create_position(self, name: str, acquisition: int = 0):
        """Creates a new position group in the well group.

        Parameters
        ----------
        name : str
            Name key of the new position
        acquisition : int, optional
            The index of the acquisition, by default 0
        """
        pos_grp = self._group.create_group(name, overwrite=self._overwrite)
        # build metadata
        image_meta = ImageMeta(acquisition=acquisition, path=pos_grp.basename)
        if not hasattr(self, "metadata"):
            self.metadata = WellGroupMeta(images=[image_meta])
        else:
            self.metadata.images.append(image_meta)
        self.dump_meta()
        return Position(group=pos_grp, parse_meta=False, **self._child_attrs)

    def positions(self):
        """Returns a generator that iterate over the name and value
        of all the positions in the well.

        Yields
        ------
        tuple[str, Position]
            Name and position object.
        """
        yield from self.iteritems()


class Row(NGFFNode):
    """The Zarr group level containing wells.

    Parameters
    ----------
    group : zarr.Group
        Zarr heirarchy group object
    parse_meta : bool, optional
        Whether to parse NGFF metadata in `.zattrs`, by default True
    version : Literal["0.1", "0.4", "0.5"]
        OME-NGFF specification version
    overwriting_creation : bool, optional
        Whether to overwrite or error upon creating an existing child item,
        by default False

    Attributes
    ----------
    version : Literal["0.1", "0.4", "0.5"]
        OME-NGFF specification version
    zgroup : Group
        Root Zarr group holding arrays
    zattr : Attributes
        Zarr attributes of the group
    """

    _MEMBER_TYPE = Well

    def __init__(
        self,
        group: zarr.Group,
        parse_meta: bool = True,
        channel_names: list[str] | None = None,
        axes: list[AxisMeta] | None = None,
        version: Literal["0.1", "0.4", "0.5"] = "0.4",
        overwriting_creation: bool = False,
    ):
        super().__init__(
            group=group,
            parse_meta=parse_meta,
            channel_names=channel_names,
            axes=axes,
            version=version,
            overwriting_creation=overwriting_creation,
        )

    def __getitem__(self, key: str):
        """Get a well member of the row.

        Parameters
        ----------
        key : str
            Name or path to the well.

        Returns
        -------
        Well
            Container object for the well group
        """
        return super().__getitem__(key)

    def wells(self):
        """Returns a generator that iterate over the name and value
        of all the wells in the row.

        Yields
        ------
        tuple[str, Well]
            Name and well object.
        """
        yield from self.iteritems()

    def _parse_meta(self):
        # this node does not have NGFF metadata
        return


class Plate(NGFFNode):
    _MEMBER_TYPE = Row

    @classmethod
    def from_positions(
        cls,
        store_path: StrOrBytesPath,
        positions: dict[str, Position],
    ) -> Plate:
        """Create a new HCS store from existing OME-Zarr stores
        by copying images and metadata from a dictionary of positions.

        .. warning: This assumes same channel names and axes across the FOVs
            and does not check for consistent shape and chunk size.

        Parameters
        ----------
        store_path : StrOrBytesPath
            Path of the new store
        positions : dict[str, Position]
            Dictionary where keys are destination path names ('row/column/fov')
            and values are :py:class:`iohub.ngff.Position` objects.

        Returns
        -------
        Plate
            New plate with copied data

        Examples
        --------
        Combine an HCS-layout store and an FOV-layout store:

        >>> from iohub.ngff import open_ome_zarr, Plate

        >>> with open_ome_zarr("hcs.zarr") as old_plate:
        >>>     fovs = dict(old_plate.positions())

        >>> with open_ome_zarr("fov.zarr") as old_position:
        >>>     fovs["Z/1/0"] = old_position

        >>> new_plate = Plate.from_positions("combined.zarr", fovs)
        """
        # TODO: remove when zarr-python adds back `copy_store`
        raise NotImplementedError(
            "This method is disabled until upstream support is finalized: "
            "https://github.com/zarr-developers/zarr-python/issues/2407"
        )
        # get metadata from an arbitraty FOV
        # deterministic because dicts are ordered
        example_position = next(iter(positions.values()))
        plate = open_ome_zarr(
            store_path,
            layout="hcs",
            mode="w-",
            channel_names=example_position.channel_names,
            axes=example_position.axes,
            version=example_position.version,
        )
        for name, src_pos in positions.items():
            if not isinstance(src_pos, Position):
                raise TypeError(
                    f"Expected item type {type(Position)}, "
                    f"got {type(src_pos)}"
                )
            name = normalize_path(name)
            if name in plate.zgroup:
                raise FileExistsError(
                    f"Duplicate name '{name}' after path normalization."
                )
            row, col, fov = name.split("/")
            dst_pos = plate.create_position(row, col, fov)
            # overwrite position group
            _ = zarr.copy_store(
                src_pos.zgroup.store,
                plate.zgroup.store,
                source_path=src_pos.zgroup.name,
                dest_path=name,
                if_exists="replace",
            )
            dst_pos._parse_meta()
            dst_pos.metadata.omero.name = fov
            dst_pos.dump_meta()
        return plate

    def __init__(
        self,
        group: zarr.Group,
        parse_meta: bool = True,
        channel_names: list[str] | None = None,
        axes: list[AxisMeta] | None = None,
        name: str | None = None,
        acquisitions: list[AcquisitionMeta] | None = None,
        version: Literal["0.1", "0.4", "0.5"] = "0.4",
        overwriting_creation: bool = False,
    ):
        super().__init__(
            group=group,
            parse_meta=parse_meta,
            channel_names=channel_names,
            axes=axes,
            version=version,
            overwriting_creation=overwriting_creation,
        )
        self._name = name
        self._acquisitions = (
            [AcquisitionMeta(id=0)] if not acquisitions else acquisitions
        )

    def _parse_meta(self):
        if plate_meta := self.zattrs.get("plate"):
            _logger.debug(f"Loading HCS metadata from file: {plate_meta}")
            self.metadata = PlateMeta(**plate_meta)
        else:
            self._warn_invalid_meta()
        for attr in ("_channel_names", "axes"):
            if not hasattr(self, attr):
                self._first_pos_attr(attr)

    def _first_pos_attr(self, attr: str):
        """Get attribute value from the first position."""
        name = " ".join(attr.split("_")).strip()
        msg = f"Cannot determine {name}:"
        try:
            row_grp = next(self.zgroup.groups())[1]
            well_grp = next(row_grp.groups())[1]
            pos_grp = next(well_grp.groups())[1]
        except StopIteration:
            _logger.warning(f"{msg} No position is found in the dataset.")
            return
        try:
            pos = Position(pos_grp)
            setattr(self, attr, getattr(pos, attr))
        except AttributeError:
            _logger.warning(f"{msg} Invalid metadata at the first position")

    def dump_meta(self, field_count: bool = False):
        """Dumps metadata JSON to the `.zattrs` file.

        Parameters
        ----------
        field_count : bool, optional
            Whether to count all the FOV/positions
            and populate the metadata field 'plate.field_count';
            this operation can be expensive if there are many positions,
            by default False
        """
        if field_count:
            self.metadata.field_count = len(list(self.positions()))
        self.zattrs.update(
            {"plate": self.metadata.model_dump(**TO_DICT_SETTINGS)}
        )

    def _auto_idx(
        self,
        name: str,
        index: int | None,
        axis_name: Literal["row", "column"],
    ):
        if index is not None:
            return index
        elif not hasattr(self, "metadata"):
            return 0
        else:
            part = ["row", "column"].index(axis_name)
            all_indices = []
            for well_index in self.metadata.wells:
                index = getattr(well_index, f"{axis_name}_index")
                if well_index.path.split("/")[part] == name:
                    return index
                all_indices.append(index)
            return max(all_indices) + 1

    def _build_meta(
        self,
        first_row_meta: PlateAxisMeta,
        first_col_meta: PlateAxisMeta,
        first_well_meta: WellIndexMeta,
    ):
        """Initiate metadata attribute."""
        self.metadata = PlateMeta(
            version=self.version,
            name=self._name,
            acquisitions=self._acquisitions,
            rows=[first_row_meta],
            columns=[first_col_meta],
            wells=[first_well_meta],
        )

    def create_well(
        self,
        row_name: str,
        col_name: str,
        row_index: int | None = None,
        col_index: int | None = None,
    ):
        """Creates a new well group in the plate.
        The new well will have empty group metadata,
        which will not be created until a position is written.

        Parameters
        ----------
        row_name : str
            Name key of the row
        col_name : str
            Name key of the column
        row_index : int, optional
            Index of the row,
            will be set by the sequence of creation if not provided,
            by default None
        col_index : int, optional
            Index of the column,
            will be set by the sequence of creation if not provided,
            by default None

        Returns
        -------
        Well
            Well node object
        """
        # normalize input
        row_name = normalize_path(row_name)
        col_name = normalize_path(col_name)
        if row_name in self:
            if col_name in self[row_name]:
                raise FileExistsError(
                    f"Well '{row_name}/{col_name}' already exists."
                )
        row_meta = PlateAxisMeta(name=row_name)
        col_meta = PlateAxisMeta(name=col_name)
        row_index = self._auto_idx(row_name, row_index, "row")
        col_index = self._auto_idx(col_name, col_index, "column")
        # build well metadata
        well_index_meta = WellIndexMeta(
            path="/".join([row_name, col_name]),
            row_index=row_index,
            column_index=col_index,
        )
        if not hasattr(self, "metadata"):
            self._build_meta(row_meta, col_meta, well_index_meta)
        else:
            self.metadata.wells.append(well_index_meta)
        # create new row if needed
        if row_name not in self:
            row_grp = self.zgroup.create_group(
                row_meta.name, overwrite=self._overwrite
            )
            if row_meta not in self.metadata.rows:
                self.metadata.rows.append(row_meta)
        else:
            row_grp = self[row_name].zgroup
        if col_meta not in self.metadata.columns:
            self.metadata.columns.append(col_meta)
        # create well
        well_grp = row_grp.create_group(col_name, overwrite=self._overwrite)
        self.dump_meta()
        return Well(group=well_grp, parse_meta=False, **self._child_attrs)

    def create_position(
        self,
        row_name: str,
        col_name: str,
        pos_name: str,
        row_index: int = None,
        col_index: int = None,
        acq_index: int = 0,
    ):
        """Creates a new position group in the plate.
        The new position will have empty group metadata,
        which will not be created until an image is written.

        Parameters
        ----------
        row_name : str
            Name key of the row
        col_name : str
            Name key of the column
        row_index : int, optional
            Index of the row,
            will be set by the sequence of creation if not provided,
            by default None
        col_index : int, optional
            Index of the column,
            will be set by the sequence of creation if not provided,
            by default None
        acq_index : int, optional
            Index of the acquisition, by default 0

        Returns
        -------
        Position
            Position node object
        """
        row_name = normalize_path(row_name)
        col_name = normalize_path(col_name)
        well_path = os.path.join(row_name, col_name)
        if well_path in self.zgroup:
            well = self[well_path]
        else:
            well = self.create_well(
                row_name, col_name, row_index=row_index, col_index=col_index
            )
        return well.create_position(pos_name, acquisition=acq_index)

    def rows(self) -> Generator[tuple[str, Row], None, None]:
        """Returns a generator that iterate over the name and value
        of all the rows in the plate.

        Yields
        ------
        tuple[str, Row]
            Name and row object.
        """
        yield from self.iteritems()

    def wells(self):
        """Returns a generator that iterate over the path and value
        of all the wells (along rows, columns) in the plate.

        Yields
        ------
        [str, Well]
            Path and well object.
        """
        for _, row in self.rows():
            for _, well in row.wells():
                yield well.zgroup.path, well

    def positions(self) -> Generator[tuple[str, Position], None, None]:
        """Returns a generator that iterate over the path and value
        of all the positions (along rows, columns, and wells) in the plate.

        Yields
        ------
        [str, Position]
            Path and position object.
        """
        for _, well in self.wells():
            for _, position in well.positions():
                yield position.zgroup.path, position

    def rename_well(self, old: str, new: str):
        """Rename a well.

        Parameters
        ----------
        old : str
            Old name of well, e.g. "A/1"
        new : str
            New name of well, e.g. "B/2"
        """

        # normalize inputs
        old = normalize_path(old)
        new = normalize_path(new)
        old_row, old_column = old.split("/")
        new_row, new_column = new.split("/")
        new_row_meta = PlateAxisMeta(name=new_row)
        new_col_meta = PlateAxisMeta(name=new_column)

        # self.zgroup.move(old, new) # Not Implemented

        # raises ValueError if old well does not exist
        # or if new well already exists
        if old not in self.zgroup:
            raise ValueError(f"Well '{old}' does not exist.")
        if new in self.zgroup:
            raise ValueError(f"Well '{new}' already exists.")

        store_path = Path(
            str(self.zgroup.store_path).replace("file:", "")
        )  # zarr-python prepends file: for some reason
        assert store_path.is_dir()

        old_path = store_path / old
        assert old_path.is_dir()

        new_path = store_path / new
        assert not new_path.parent.is_dir()

        shutil.move(
            str(old_path.parent), str(new_path.parent)
        )  # rename row path
        shutil.move(
            str(new_path.parent / old_column), str(new_path)
        )  # rename column path

        assert new in self.zgroup

        # update well metadata
        old_well_index = [
            well_name.path for well_name in self.metadata.wells
        ].index(old)
        self.metadata.wells[old_well_index].path = new
        new_well_names = [well.path for well in self.metadata.wells]

        # update row/col metadata
        # check for new row/col
        if new_row not in [row.name for row in self.metadata.rows]:
            self.metadata.rows.append(new_row_meta)
        if new_column not in [col.name for col in self.metadata.columns]:
            self.metadata.columns.append(new_col_meta)

        # check for empty row/col
        if old_row not in [well.split("/")[0] for well in new_well_names]:
            # delete empty row from zarr
            del self.zgroup[old_row]
            self.metadata.rows = [
                row for row in self.metadata.rows if row.name != old_row
            ]
        if old_column not in [well.split("/")[1] for well in new_well_names]:
            self.metadata.columns = [
                col for col in self.metadata.columns if col.name != old_column
            ]

        self.dump_meta()


def _check_file_mode(
    store_path: Path,
    mode: Literal["r", "r+", "a", "w", "w-"],
    disable_path_checking: bool,
) -> bool:
    if mode == "a":
        mode = ("w-", "r+")[int(store_path.exists())]
    parse_meta = False
    if mode in ("r", "r+"):
        parse_meta = True
    elif mode == "w-":
        if store_path.exists():
            raise FileExistsError(store_path)
    elif mode == "w":
        if store_path.exists():
            if (
                ".zarr" not in str(store_path.resolve())
                and not disable_path_checking
            ):
                raise ValueError(
                    "Cannot overwrite a path that does not contain '.zarr', "
                    "use `disable_path_checking=True` if you are sure that "
                    f"{store_path} should be overwritten."
                )
            _logger.warning(f"Overwriting data at {store_path}")
    else:
        raise ValueError(f"Invalid persistence mode '{mode}'.")
    return parse_meta


def _detect_layout(meta_keys: list[str]) -> Literal["fov", "hcs"]:
    if "plate" in meta_keys:
        return "hcs"
    elif "multiscales" in meta_keys:
        return "fov"
    else:
        raise KeyError(
            "Dataset metadata keys ('plate'/'multiscales') not in "
            f"the found store metadata keys: {meta_keys}. "
            "Is this a valid OME-Zarr dataset?"
        )


def open_ome_zarr(
    store_path: StrOrBytesPath | Path,
    layout: Literal["auto", "fov", "hcs", "tiled"] = "auto",
    mode: Literal["r", "r+", "a", "w", "w-"] = "r",
    channel_names: list[str] | None = None,
    axes: list[AxisMeta] | None = None,
    version: Literal["0.1", "0.4", "0.5"] = "0.4",
    synchronizer: zarr.ThreadSynchronizer | zarr.ProcessSynchronizer = None,
    disable_path_checking: bool = False,
    **kwargs,
) -> Plate | Position | TiledPosition:
    """Convenience method to open OME-Zarr stores.

    Parameters
    ----------
    store_path : StrOrBytesPath | Path
        File path to the Zarr store to open
    layout: Literal["auto", "fov", "hcs", "tiled"], optional
        NGFF store layout:
        "auto" will infer layout from existing metadata
        (cannot be used for creation);
        "fov" opens a single position/FOV node;
        "hcs" opens the high-content-screening multi-fov hierarchy;
        "tiled" opens a "fov" layout with tiled image array
        (cannot be automatically inferred since this not NGFF-specified);
        by default "auto"
    mode : Literal["r", "r+", "a", "w", "w-"], optional
        Persistence mode:
        'r' means read only (must exist);
        'r+' means read/write (must exist);
        'a' means read/write (create if doesn't exist);
        'w' means create (overwrite if exists);
        'w-' means create (fail if exists),
        by default "r".
    channel_names : list[str], optional
        Channel names used to create a new data store,
        ignored for existing stores,
        by default None
    axes : list[AxisMeta], optional
        OME axes metadata, by default None:

        .. code-block:: text

            [AxisMeta(name='T', type='time', unit='second'),
            AxisMeta(name='C', type='channel', unit=None),
            AxisMeta(name='Z', type='space', unit='micrometer'),
            AxisMeta(name='Y', type='space', unit='micrometer'),
            AxisMeta(name='X', type='space', unit='micrometer')]

    version : Literal["0.1", "0.4", "0.5"], optional
        OME-NGFF version, by default "0.4"
    disable_path_checking : bool, optional
        Whether to allow overwriting a path that does not contain '.zarr',
        by default False

        .. warning::
            This can lead to severe data loss
            if the input path is not checked carefully.

    kwargs : dict, optional
        Keyword arguments to underlying NGFF node constructor,
        by default None


    Returns
    -------
    Dataset
        NGFF node object
        (:py:class:`iohub.ngff.Position`,
        :py:class:`iohub.ngff.Plate`,
        or :py:class:`iohub.ngff.TiledPosition`)
    """
    store_path = Path(store_path)
<<<<<<< HEAD
    parse_meta = _check_file_mode(
        store_path, mode, disable_path_checking=disable_path_checking
    )
=======
    if mode == "a":
        mode = ("w-", "r+")[int(store_path.exists())]
    parse_meta = False
    if mode in ("r", "r+"):
        parse_meta = True
    elif mode == "w-":
        if store_path.exists():
            raise FileExistsError(store_path)
    elif mode == "w":
        if store_path.exists():
            if (
                ".zarr" not in str(store_path.resolve())
                and not disable_path_checking
            ):
                raise ValueError(
                    "Cannot overwrite a path that does not contain '.zarr', "
                    "use `disable_path_checking=True` if you are sure that "
                    f"{store_path} should be overwritten."
                )
            _logger.warning(f"Overwriting data at {store_path}")
    else:
        raise ValueError(f"Invalid persistence mode '{mode}'.")
>>>>>>> 88f90cf7
    root = _open_store(store_path, mode, version)
    meta_keys = root.attrs.keys() if parse_meta else []
    if "ome" in meta_keys:
        meta_keys = root.attrs["ome"].keys()
    if layout == "auto":
        if parse_meta:
            layout = _detect_layout(meta_keys)
        else:
            raise ValueError(
                "Store layout must be specified when creating a new dataset."
            )
    msg = f"Specified layout '{layout}' does not match existing metadata."
    if layout in ("fov", "tiled"):
        if parse_meta and "multiscales" not in meta_keys:
            raise ValueError(msg)
        node = TiledPosition if layout == "tiled" else Position
    elif layout == "hcs":
        if parse_meta and "plate" not in meta_keys:
            raise ValueError(msg)
        node = Plate
    else:
        raise ValueError(f"Unknown layout: {layout}")
    return node(
        group=root,
        parse_meta=parse_meta,
        channel_names=channel_names,
        axes=axes,
        version=version,
        **kwargs,
    )<|MERGE_RESOLUTION|>--- conflicted
+++ resolved
@@ -72,17 +72,10 @@
             f"Requested version {version} may not work properly."
         )
     try:
-<<<<<<< HEAD
         zarr_format = None
         if mode in ("w", "w-"):
             zarr_format = 3 if version == "0.5" else 2
         root = zarr.open_group(store_path, mode=mode, zarr_format=zarr_format)
-=======
-        store = zarr.storage.LocalStore(store_path)
-        root = zarr.open_group(
-            store, mode=mode, zarr_format=(3 if version == "0.5" else 2)
-        )
->>>>>>> 88f90cf7
     except Exception as e:
         raise RuntimeError(
             f"Cannot open Zarr root group at {str(store_path)}"
@@ -2055,34 +2048,9 @@
         or :py:class:`iohub.ngff.TiledPosition`)
     """
     store_path = Path(store_path)
-<<<<<<< HEAD
     parse_meta = _check_file_mode(
         store_path, mode, disable_path_checking=disable_path_checking
     )
-=======
-    if mode == "a":
-        mode = ("w-", "r+")[int(store_path.exists())]
-    parse_meta = False
-    if mode in ("r", "r+"):
-        parse_meta = True
-    elif mode == "w-":
-        if store_path.exists():
-            raise FileExistsError(store_path)
-    elif mode == "w":
-        if store_path.exists():
-            if (
-                ".zarr" not in str(store_path.resolve())
-                and not disable_path_checking
-            ):
-                raise ValueError(
-                    "Cannot overwrite a path that does not contain '.zarr', "
-                    "use `disable_path_checking=True` if you are sure that "
-                    f"{store_path} should be overwritten."
-                )
-            _logger.warning(f"Overwriting data at {store_path}")
-    else:
-        raise ValueError(f"Invalid persistence mode '{mode}'.")
->>>>>>> 88f90cf7
     root = _open_store(store_path, mode, version)
     meta_keys = root.attrs.keys() if parse_meta else []
     if "ome" in meta_keys:
