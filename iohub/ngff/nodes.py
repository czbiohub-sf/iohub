"""
Node object and convenience functions for the OME-NGFF (OME-Zarr) Hierarchy.
"""

# TODO: remove this in the future (PEP deferred for 3.11, now 3.12?)
from __future__ import annotations

import logging
import math
import os
import shutil
from copy import deepcopy
from datetime import datetime
from pathlib import Path
from typing import TYPE_CHECKING, Generator, Literal, Sequence, Tuple, Type

import numpy as np
import zarr.codecs
import zarr.storage
from numcodecs import Blosc
from numpy.typing import ArrayLike, DTypeLike, NDArray
from pydantic import ValidationError
from zarr.core.group import normalize_path

from iohub.ngff.display import channel_display_settings
from iohub.ngff.models import (
    TO_DICT_SETTINGS,
    AcquisitionMeta,
    AxisMeta,
    ChannelAxisMeta,
    DatasetMeta,
    ImageMeta,
    ImagesMeta,
    MultiScaleMeta,
    OMEROMeta,
    PlateAxisMeta,
    PlateMeta,
    RDefsMeta,
    SpaceAxisMeta,
    TimeAxisMeta,
    TransformationMeta,
    WellGroupMeta,
    WellIndexMeta,
    WindowDict,
)

if TYPE_CHECKING:
    from _typeshed import StrOrBytesPath

_logger = logging.getLogger(__name__)


def _pad_shape(shape: tuple[int, ...], target: int = 5):
    """Pad shape tuple to a target length."""
    pad = target - len(shape)
    return (1,) * pad + shape


def _open_store(
    store_path: StrOrBytesPath,
    mode: Literal["r", "r+", "a", "w", "w-"],
    version: Literal["0.1", "0.4", "0.5"],
):
    if not os.path.isdir(store_path) and mode in ("r", "r+"):
        raise FileNotFoundError(
            f"Dataset directory not found at {store_path}."
        )
    if version not in ("0.4", "0.5"):
        _logger.warning(
            "IOHub is only tested against OME-NGFF v0.4 and v0.5. "
            f"Requested version {version} may not work properly."
        )
    try:
        store = zarr.storage.LocalStore(store_path)
        root = zarr.open_group(
            store, mode=mode, zarr_format=(3 if version == "0.5" else 2)
        )
    except Exception as e:
        raise RuntimeError(
            f"Cannot open Zarr root group at {store_path}"
        ) from e
    return root


def _scale_integers(values: Sequence[int], factor: int) -> tuple[int, ...]:
    """Computes the ceiling of the input sequence divided by the factor."""
    return tuple(int(math.ceil(v / factor)) for v in values)


def _case_insensitive_local_fs() -> bool:
    """Check if the local filesystem is case-insensitive."""
    return Path(__file__.lower()).exists() and Path(__file__.upper()).exists()


class NGFFNode:
    """A node (group level in Zarr) in an NGFF dataset."""

    _MEMBER_TYPE: Type[NGFFNode]
    _DEFAULT_AXES = [
        TimeAxisMeta(name="T", unit="second"),
        ChannelAxisMeta(name="C"),
        *[SpaceAxisMeta(name=i, unit="micrometer") for i in ("Z", "Y", "X")],
    ]

    def __init__(
        self,
        group: zarr.Group,
        parse_meta: bool = True,
        channel_names: list[str] | None = None,
        axes: list[AxisMeta] | None = None,
        version: Literal["0.1", "0.4", "0.5"] = "0.4",
        overwriting_creation: bool = False,
    ):
        if channel_names:
            self._channel_names = channel_names
        elif not parse_meta:
            raise ValueError(
                "Channel names need to be provided or in metadata."
            )
        if axes:
            self.axes = axes
        self._group = group
        self._overwrite = overwriting_creation
        self._version = version
        if parse_meta:
            self._parse_meta()
        if not hasattr(self, "axes"):
            self.axes = self._DEFAULT_AXES
        # TODO: properly check the underlying storage type
        # This works for now as only the local filesystem is supported
        self._case_insensitive_fs = _case_insensitive_local_fs()

    @property
    def zgroup(self):
        """Corresponding Zarr group of the node."""
        return self._group

    @property
    def zattrs(self):
        """Zarr attributes of the node.
        Assignments will modify the metadata file."""
        return self._group.attrs

    @property
    def version(self):
        """NGFF version"""
        return self._version

    @property
    def channel_names(self):
        return self._channel_names

    @property
    def _parent_path(self):
        """The parent Zarr group path of the node.
        None for the root node."""
        if self._group.name == "/":
            return None
        else:
            return os.path.dirname(self._group.name)

    @property
    def _member_names(self):
        """Group keys (default) or array keys (overridden)."""
        return self.group_keys()

    @property
    def _child_attrs(self):
        """Attributes to pass on when constructing child type instances"""
        return dict(
            version=self._version,
            axes=self.axes,
            channel_names=self._channel_names,
            overwriting_creation=self._overwrite,
        )

    def __len__(self):
        return len(self._member_names)

    def __getitem__(self, key):
        key = normalize_path(str(key))
        znode = self.zgroup.get(key)
        if not znode:
            raise KeyError(key)
        levels = len(key.split("/")) - 1
        item_type = self._MEMBER_TYPE
        for _ in range(levels):
            item_type = item_type._MEMBER_TYPE
        if issubclass(item_type, ImageArray):
            return item_type.from_zarr_array(znode)
        else:
            return item_type(group=znode, parse_meta=True, **self._child_attrs)

    def __setitem__(self, key, value):
        raise NotImplementedError

    def __delitem__(self, key):
        """.. Warning: this does NOT clean up metadata!"""
        key = normalize_path(str(key))
        if key in self._member_names:
            del self[key]

    def __contains__(self, key):
<<<<<<< HEAD
        key = normalize_path(str(key))
        return key.lower() in [name.lower() for name in self._member_names]
=======
        key = normalize_storage_path(key)
        if not self._case_insensitive_fs:
            return key in self._member_names
        for name in self._member_names:
            if key.lower() != name.lower():
                continue
            if key != name:
                _logger.warning(
                    f"Key '{key}' matched member '{name}'. "
                    "This may not work on case-sensitive filesystems."
                )
            return True
        return False
>>>>>>> dc704aa5

    def __iter__(self):
        yield from self._member_names

    def __enter__(self):
        return self

    def __exit__(self, exc_type, exc_val, exc_tb):
        self.close()

    def group_keys(self):
        """Sorted list of keys to all the child zgroups (if any).

        Returns
        -------
        list[str]
        """
        return sorted(list(self._group.group_keys()))

    def array_keys(self):
        """Sorted list of keys to all the child zarrays (if any).

        Returns
        -------
        list[str]
        """
        return sorted(list(self._group.array_keys()))

    def is_root(self):
        """Whether this node is the root node

        Returns
        -------
        bool
        """
        return self._group.name == "/"

    def is_leaf(self):
        """Wheter this node is a leaf node,
        meaning that no child Zarr group is present.
        Usually a position/fov node for NGFF-HCS if True.

        Returns
        -------
        bool
        """
        return not self.group_keys()

    def print_tree(self, level: int | None = None):
        """Print hierarchy of the node to stdout.

        Parameters
        ----------
        level : int, optional
            Maximum depth to show, by default None
        """
        print(self.zgroup.tree(level=level))

    def iteritems(self):
        for key in self._member_names:
            try:
                yield key, self[key]
            except Exception:
                _logger.warning(
                    "Skipped item at {}: invalid {}.".format(
                        key, type(self._MEMBER_TYPE)
                    )
                )

    def get_channel_index(self, name: str):
        """Get the index of a given channel in the channel list.

        Parameters
        ----------
        name : str
            Name of the channel.

        Returns
        -------
        int
            Index of the channel.
        """
        if not hasattr(self, "_channel_names"):
            raise AttributeError(
                "Channel names are not set for this NGFF node. "
                f"Cannot get the index for channel name '{name}'"
            )
        if name not in self._channel_names:
            raise ValueError(
                f"Channel {name} is not in "
                f"the existing channels: {self._channel_names}"
            )
        return self._channel_names.index(name)

    def _warn_invalid_meta(self):
        msg = "Zarr group at {} does not have valid metadata for {}".format(
            self._group.path, type(self)
        )
        _logger.warning(msg)

    def _parse_meta(self):
        """Parse and set NGFF metadata from `.zattrs`."""
        raise NotImplementedError

    def dump_meta(self):
        """Dumps metadata JSON to the `.zattrs` file."""
        raise NotImplementedError

    def close(self):
        """Close Zarr store."""
        self._group.store.close()


class ImageArray(zarr.Array):
    """Container object for image stored as a zarr array (up to 5D)"""

    @classmethod
    def from_zarr_array(cls, zarray: zarr.Array):
        return cls(zarray._async_array)

    @property
    def frames(self):
        return self._get_dim(0)

    @property
    def channels(self):
        return self._get_dim(1)

    @property
    def slices(self):
        return self._get_dim(2)

    @property
    def height(self):
        return self._get_dim(3)

    @property
    def width(self):
        return self._get_dim(4)

    def _get_dim(self, idx):
        return _pad_shape(self.shape, target=5)[idx]

    def numpy(self):
        """Return the whole image as an in-RAM NumPy array.
        `self.numpy()` is equivalent to `self[:]`."""
        return self[:]

    def dask_array(self):
        """Return as a dask array"""
        import dask.array as da

        # Note: Designed to work with zarr DirectoryStore
        return da.from_zarr(self.store.root, component=self.path)

    def downscale(self):
        raise NotImplementedError

    def tensorstore(self):
        raise NotImplementedError


class TiledImageArray(ImageArray):
    """Container object for tiled image stored as a zarr array (up to 5D)."""

    @property
    def rows(self):
        """Number of rows in the tiles."""
        return int(self.shape[-2] / self.chunks[-2])

    @property
    def columns(self):
        """Number of columns in the tiles."""
        return int(self.shape[-1] / self.chunks[-1])

    @property
    def tiles(self):
        """A tuple of the tiled grid size (rows, columns)."""
        return (self.rows, self.columns)

    @property
    def tile_shape(self):
        """shape of a tile, the same as chunk size of the underlying array."""
        return self.chunks

    def get_tile(
        self,
        row: int,
        column: int,
        pre_dims: tuple[int | slice, ...] | None = None,
    ) -> NDArray:
        """Get a tile as an up-to-5D in-RAM NumPy array.

        Parameters
        ----------
        row : int
            Row index.
        column : int
            Column index.
        pre_dims : tuple[int | slice, ...], optional
            Indices or slices for previous dimensions than rows and columns
            with matching shape, e.g. (t, c, z) for 5D arrays,
            by default None (select all).

        Returns
        -------
        NDArray
        """
        self._check_rc(row, column)
        return self[self.get_tile_slice(row, column, pre_dims=pre_dims)]

    def write_tile(
        self,
        data: ArrayLike,
        row: int,
        column: int,
        pre_dims: tuple[int | slice, ...] | None = None,
    ) -> None:
        """Write a tile in the Zarr store.

        Parameters
        ----------
        data : ArrayLike
            Value to store.
        row : int
            Row index.
        column : int
            Column index.
        pre_dims : tuple[int | slice, ...], optional
            Indices or slices for previous dimensions than rows and columns
            with matching shape, e.g. (t, c, z) for 5D arrays,
            by default None (select all).
        """
        self._check_rc(row, column)
        self[self.get_tile_slice(row, column, pre_dims=pre_dims)] = data

    def get_tile_slice(
        self,
        row: int,
        column: int,
        pre_dims: tuple[int | slice, ...] | None = None,
    ) -> tuple[slice, ...]:
        """Get the slices for a tile in the underlying array.

        Parameters
        ----------
        row : int
            Row index.
        column : int
            Column index.
        pre_dims :  tuple[int | slice, ...], optional
            Indices or slices for previous dimensions than rows and columns
            with matching shape, e.g. (t, c, z) for 5D arrays,
            by default None (select all).

        Returns
        -------
        tuple[slice, ...]
            Tuple of slices for all the dimensions of the array.
        """
        self._check_rc(row, column)
        y, x = self.chunks[-2:]
        r_slice = slice(row * y, (row + 1) * y)
        c_slice = slice(column * x, (column + 1) * x)
        pad = [slice(None)] * (len(self.shape) - 2)
        if pre_dims is not None:
            try:
                if len(pre_dims) != len(pad):
                    raise IndexError(
                        f"Length of `pre_dims` should be {len(pad)}, "
                        f"got {len(pre_dims)}."
                    )
            except TypeError:
                raise TypeError(
                    "Argument `pre_dims` should be a sequence, "
                    f"got type {type(pre_dims)}."
                )
            for i, sel in enumerate(pre_dims):
                if isinstance(sel, int):
                    sel = slice(sel)
                if sel is not None:
                    pad[i] = sel
        return tuple((pad + [r_slice, c_slice]))

    @staticmethod
    def _check_rc(row: int, column: int):
        if not (isinstance(row, int) and isinstance(column, int)):
            raise TypeError("Row and column indices must be integers.")


class Position(NGFFNode):
    """The Zarr group level directly containing multiscale image arrays.

    Parameters
    ----------
    group : zarr.Group
        Zarr heirarchy group object
    parse_meta : bool, optional
        Whether to parse NGFF metadata in `.zattrs`, by default True
    channel_names : list[str], optional
        List of channel names, by default None
    axes : list[AxisMeta], optional
        List of axes (`ngff_meta.AxisMeta`, up to 5D), by default None
    overwriting_creation : bool, optional
        Whether to overwrite or error upon creating an existing child item,
        by default False

    Attributes
    ----------
    version : Literal["0.1", "0.4", "0.5"]
        OME-NGFF specification version
    zgroup : Group
        Root Zarr group holding arrays
    zattr : Attributes
        Zarr attributes of the group
    channel_names : list[str]
        Name of the channels
    axes : list[AxisMeta]
        Axes metadata
    """

    _MEMBER_TYPE = ImageArray

    def __init__(
        self,
        group: zarr.Group,
        parse_meta: bool = True,
        channel_names: list[str] | None = None,
        axes: list[AxisMeta] | None = None,
        version: Literal["0.1", "0.4", "0.5"] = "0.4",
        overwriting_creation: bool = False,
    ):
        super().__init__(
            group=group,
            parse_meta=parse_meta,
            channel_names=channel_names,
            axes=axes,
            version=version,
            overwriting_creation=overwriting_creation,
        )

    def _set_meta(
        self, multiscales: MultiScaleMeta | None, omero: OMEROMeta | None
    ):
        self.metadata = ImagesMeta(multiscales=multiscales, omero=omero)
        self.axes = self.metadata.multiscales[0].axes
        if omero is not None:
            self._channel_names = [
                c.label for c in self.metadata.omero.channels
            ]
        else:
            _logger.warning(
                "OMERO metadata not found. "
                "Using channel indices as channel names."
            )
            example_image: ImageArray = self[
                self.metadata.multiscales[0].datasets[0].path
            ].channels
            self._channel_names = list(range(example_image.channels))

    def _parse_meta(self):
        multiscales = self.zattrs.get("multiscales")
        omero = self.zattrs.get("omero")
        if multiscales:
            try:
                self._set_meta(multiscales=multiscales, omero=omero)
            except ValidationError:
                self._warn_invalid_meta()
        else:
            self._warn_invalid_meta()

    def dump_meta(self):
        """Dumps metadata JSON to the `.zattrs` file."""
        self.zattrs.update(**self.metadata.model_dump(**TO_DICT_SETTINGS))

    @property
    def _zarr_format(self):
        return 3 if self.version == "0.5" else 2

    @property
    def _member_names(self):
        return self.array_keys()

    @property
    def data(self):
        """.. warning::
            This property does *NOT* aim to retrieve all the arrays.
            And it may also fail to retrive any data if arrays exist but
            are not named conventionally.

        Alias for an array named '0' in the position,
        which is usually the raw data (or the finest resolution in a pyramid).

        Returns
        -------
        ImageArray

        Raises
        ------
        KeyError
            If no array is named '0'.

        Notes
        -----
        Do not depend on this in non-interactive code!
        The name is hard-coded and is not guaranteed
        by the OME-NGFF specification.
        """
        try:
            return self["0"]
        except KeyError:
            raise KeyError(
                "There is no array named '0' "
                f"in the group of: {self.array_keys()}"
            )

    def __getitem__(self, key: int | str) -> ImageArray:
        """Get an image array member of the position.
        E.g. Raw-coordinates image, a multi-scale level, or labels

        Parameters
        ----------
        key : int| str
            Name or path to the image array.
            Integer key is converted to string (name).

        Returns
        -------
        ImageArray
            Container object for image stored as a zarr array (up to 5D)
        """
        return super().__getitem__(key)

    def __setitem__(self, key, value: NDArray):
        """Write an up-to-5D image with default settings."""
        key = normalize_path(str(key))
        if not isinstance(value, np.ndarray):
            raise TypeError(
                f"Value must be a NumPy array. Got type {type(value)}."
            )
        self.create_image(key, value)

    def images(self) -> Generator[tuple[str, ImageArray]]:
        """Returns a generator that iterate over the name and value
        of all the image arrays in the group.

        Yields
        ------
        tuple[str, ImageArray]
            Name and image array object.
        """
        yield from self.iteritems()

    def create_image(
        self,
        name: str,
        data: NDArray,
        chunks: tuple[int] | None = None,
        transform: list[TransformationMeta] | None = None,
        check_shape: bool = True,
    ):
        """Create a new image array in the position.

        Parameters
        ----------
        name : str
            Name key of the new image.
        data : NDArray
            Image data.
        chunks : tuple[int], optional
            Chunk size, by default None.
            ZYX stack size will be used if not specified.
        transform : list[TransformationMeta], optional
            List of coordinate transformations, by default None.
            Should be specified for a non-native resolution level.
        check_shape : bool, optional
            Whether to check if image shape matches dataset axes,
            by default True

        Returns
        -------
        ImageArray
            Container object for image stored as a zarr array (up to 5D)
        """
        if not chunks:
            chunks = self._default_chunks(data.shape, 3)
        if check_shape:
            self._check_shape(data.shape)
        img_arr = ImageArray.from_zarr_array(
            self._group.create_array(
                name=name,
                shape=data.shape,
                dtype=data.dtype,
                chunks=chunks,
                overwrite=self._overwrite,
                **self._create_compressor_options(chunks),
            )
        )
        img_arr[...] = data
        self._create_image_meta(img_arr.basename, transform=transform)
        return img_arr

    def create_zeros(
        self,
        name: str,
        shape: tuple[int],
        dtype: DTypeLike,
        chunks: tuple[int] | None = None,
        transform: list[TransformationMeta] | None = None,
        check_shape: bool = True,
    ):
        """Create a new zero-filled image array in the position.
        Under default zarr-python settings of lazy writing,
        this will not write the array values,
        but only create a ``.zarray`` file.
        This is useful for writing larger-than-RAM images
        and/or writing from multiprocesses in chunks.

        Parameters
        ----------
        name : str
            Name key of the new image.
        shape : tuple
            Image shape.
        dtype : DTypeLike
            Data type.
        chunks : tuple[int], optional
            Chunk size, by default None.
            ZYX stack size will be used if not specified.
        transform : list[TransformationMeta], optional
            List of coordinate transformations, by default None.
            Should be specified for a non-native resolution level.
        check_shape : bool, optional
            Whether to check if image shape matches dataset axes,
            by default True

        Returns
        -------
        ImageArray
            Container object for a zero-filled image as a lazy zarr array
        """
        if not chunks:
            chunks = self._default_chunks(shape, 3)

        if check_shape:
            self._check_shape(shape)
        img_arr = ImageArray.from_zarr_array(
            self._group.zeros(
                name=name,
                shape=shape,
                dtype=dtype,
                chunks=chunks,
                overwrite=self._overwrite,
                zarr_format=self._zarr_format,
                **self._create_compressor_options(chunks),
            )
        )
        self._create_image_meta(img_arr.basename, transform=transform)
        return img_arr

    @staticmethod
    def _default_chunks(shape, last_data_dims: int):
        chunks = shape[-min(last_data_dims, len(shape)) :]
        return _pad_shape(chunks, target=len(shape))

    def _check_shape(self, data_shape: tuple[int]):
        if len(data_shape) != len(self.axes):
            raise ValueError(
                f"Image has {len(data_shape)} dimensions, "
                f"while the dataset has {len(self.axes)}."
            )
        num_ch = len(self.channel_names)
        if ch_axis := self._find_axis("channel"):
            msg = (
                f"Image has {data_shape[ch_axis]} channels, "
                f"while the dataset  has {num_ch}."
            )
            if data_shape[ch_axis] > num_ch:
                raise ValueError(msg)
            elif data_shape[ch_axis] < num_ch:
                _logger.warning(msg)
        else:
            _logger.info(
                "Dataset channel axis is not set. "
                "Skipping channel shape check."
            )

    def _create_compressor_options(self, chunk_shape: Tuple[int, ...] = None):
        if self._zarr_format == 3:
            return {
                "codecs": [
                    zarr.codecs.ShardingCodec(
                        chunk_shape=chunk_shape,
                        codecs=[
                            zarr.codecs.BytesCodec(),
                            zarr.codecs.BloscCodec(
                                cname="zstd",
                                clevel=1,
                                shuffle=Blosc.BITSHUFFLE,
                            ),
                        ],
                    )
                ],
            }
        else:
            return {
                "compressor": Blosc(
                    cname="zstd", clevel=1, shuffle=Blosc.BITSHUFFLE
                ),
            }

    def _create_image_meta(
        self,
        name: str,
        transform: list[TransformationMeta] | None = None,
        extra_meta: dict | None = None,
    ):
        if not transform:
            transform = [TransformationMeta(type="identity")]
        dataset_meta = DatasetMeta(
            path=name, coordinate_transformations=transform
        )
        if not hasattr(self, "metadata"):
            self.metadata = ImagesMeta(
                multiscales=[
                    MultiScaleMeta(
                        version=self.version,
                        axes=self.axes,
                        datasets=[dataset_meta],
                        name=name,
                        coordinateTransformations=[
                            TransformationMeta(type="identity")
                        ],
                        metadata=extra_meta,
                    )
                ],
                omero=self._omero_meta(id=0, name=self._group.basename),
            )
        elif (
            dataset_meta.path
            not in self.metadata.multiscales[0].get_dataset_paths()
        ):
            self.metadata.multiscales[0].datasets.append(dataset_meta)
        self.dump_meta()

    def _omero_meta(
        self,
        id: int,
        name: str,
        clims: list[tuple[float, float, float, float]] | None = None,
    ):
        if not clims:
            clims = [None] * len(self.channel_names)
        channels = []
        for i, (channel_name, clim) in enumerate(
            zip(self.channel_names, clims)
        ):
            if i == 0:
                first_chan = True
            channels.append(
                channel_display_settings(
                    channel_name, clim=clim, first_chan=first_chan
                )
            )
        omero_meta = OMEROMeta(
            version=self.version,
            id=id,
            name=name,
            channels=channels,
            rdefs=RDefsMeta(default_t=0, default_z=0),
        )
        return omero_meta

    def _find_axis(self, axis_type):
        for i, axis in enumerate(self.axes):
            if axis.type == axis_type:
                return i
        return None

    def _get_channel_axis(self):
        if (ch_ax := self._find_axis("channel")) is None:
            raise KeyError(
                "Axis 'channel' does not exist. "
                "Please update `self.axes` first."
            )
        else:
            return ch_ax

    def append_channel(self, chan_name: str, resize_arrays: bool = True):
        """Append a channel to the end of the channel list.

        Parameters
        ----------
        chan_name : str
            Name of the new channel
        resize_arrays : bool, optional
            Whether to resize all the image arrays for the new channel,
            by default True
        """
        if chan_name in self._channel_names:
            raise ValueError(f"Channel name '{chan_name}' already exists.")
        self._channel_names.append(chan_name)
        if resize_arrays:
            for _, img in self.images():
                ch_ax = self._get_channel_axis()
                shape = list(img.shape)
                if ch_ax < len(shape):
                    shape[ch_ax] += 1
                # prepend axis
                elif ch_ax == len(shape):
                    shape = _pad_shape(tuple(shape), target=len(shape) + 1)
                else:
                    raise IndexError(
                        f"Cannot infer channel axis for shape {shape}."
                    )
                img.resize(shape)
        if "omero" in self.metadata.model_dump().keys():
            self.metadata.omero.channels.append(
                channel_display_settings(chan_name)
            )
            self.dump_meta()

    def rename_channel(self, old: str, new: str):
        """Rename a channel in the channel list.

        Parameters
        ----------
        old : str
            Current name of the channel
        new : str
            New name of the channel
        """
        ch_idx = self.get_channel_index(old)
        self._channel_names[ch_idx] = new
        if hasattr(self.metadata, "omero"):
            self.metadata.omero.channels[ch_idx].label = new
        self.dump_meta()

    def update_channel(self, chan_name: str, target: str, data: ArrayLike):
        """Update a channel slice of the target image array with new data.

        The incoming data shape needs to be the same as the target array
        except for the non-existent channel dimension.
        For example a TCZYX array of shape (2, 3, 4, 1024, 2048) can be updated
        with data of shape (2, 4, 1024, 2048)

        Parameters
        ----------
        chan_name : str
            Channel name
        target: str
            Name of the image array to update
        data : ArrayLike
            New data array to write

        Notes
        -----
        This method is a syntactical variation
        of assigning values to the slice with the `=` operator,
        and users are encouraged to use array indexing directly.
        """
        img = self[target]
        ch_idx = self.get_channel_index(chan_name)
        ch_ax = self._get_channel_axis()
        ortho_sel = [slice(None)] * len(img.shape)
        ortho_sel[ch_ax] = ch_idx
        img.set_orthogonal_selection(tuple(ortho_sel), data)

    def initialize_pyramid(self, levels: int) -> None:
        """
        Initializes the pyramid arrays with a down scaling of 2 per level.
        Decimals shapes are rounded up to ceiling.
        Scales metadata are also updated.

        Parameters
        ----------
        levels : int
            Number of down scaling levels, if levels is 1 nothing happens.
        """
        array = self.data
        for level in range(1, levels):
            factor = 2**level

            shape = array.shape[:-3] + _scale_integers(
                array.shape[-3:], factor
            )

            chunks = _pad_shape(
                _scale_integers(array.chunks, factor), len(shape)
            )

            transforms = deepcopy(
                self.metadata.multiscales[0]
                .datasets[0]
                .coordinate_transformations
            )
            for tr in transforms:
                if tr.type == "scale":
                    for i in range(len(tr.scale))[-3:]:
                        tr.scale[i] *= factor

            self.create_zeros(
                name=str(level),
                shape=shape,
                dtype=array.dtype,
                chunks=chunks,
                transform=transforms,
            )

    @property
    def scale(self) -> list[float]:
        """
        Helper function for scale transform metadata of
        highest resolution scale.
        """
        return self.get_effective_scale(
            self.metadata.multiscales[0].datasets[0].path
        )

    @property
    def axis_names(self) -> list[str]:
        """
        Helper function for axis names of the highest resolution scale.

        Returns lowercase axis names.
        """
        return [
            axis.name.lower() for axis in self.metadata.multiscales[0].axes
        ]

    def get_axis_index(self, axis_name: str) -> int:
        """
        Get the index of a given axis.

        Parameters
        ----------
        name : str
            Name of the axis. Case insensitive.

        Returns
        -------
        int
            Index of the axis.
        """
        return self.axis_names.index(axis_name.lower())

    def _get_all_transforms(
        self, image: str | Literal["*"]
    ) -> list[TransformationMeta]:
        """Get all transforms metadata
        for one image array or the whole FOV.

        Parameters
        ----------
        image : str | Literal["*"]
            Name of one image array (e.g. "0") to query,
            or "*" for the whole FOV

        Returns
        -------
        list[TransformationMeta]
            All transforms applicable to this image or FOV.
        """
        transforms: list[TransformationMeta] = (
            [
                t
                for t in self.metadata.multiscales[
                    0
                ].coordinate_transformations
            ]
            if self.metadata.multiscales[0].coordinate_transformations
            is not None
            else []
        )
        if image != "*" and image in self:
            for i, dataset_meta in enumerate(
                self.metadata.multiscales[0].datasets
            ):
                if dataset_meta.path == image:
                    transforms.extend(
                        self.metadata.multiscales[0]
                        .datasets[i]
                        .coordinate_transformations
                    )
        elif image != "*":
            raise ValueError(f"Key {image} not recognized.")
        return transforms

    def get_effective_scale(
        self,
        image: str | Literal["*"],
    ) -> list[float]:
        """Get the effective coordinate scale metadata
        for one image array or the whole FOV.

        Parameters
        ----------
        image : str | Literal["*"]
            Name of one image array (e.g. "0") to query,
            or "*" for the whole FOV

        Returns
        -------
        list[float]
            A list of floats representing the total scale
            for the image or FOV for each axis.
        """
        transforms = self._get_all_transforms(image)

        full_scale = np.ones(len(self.axes), dtype=float)
        for transform in transforms:
            if transform.type == "scale":
                full_scale *= np.array(transform.scale)

        return [float(x) for x in full_scale]

    def get_effective_translation(
        self,
        image: str | Literal["*"],
    ) -> TransformationMeta:
        """Get the effective coordinate translation metadata
        for one image array or the whole FOV.

        Parameters
        ----------
        image : str | Literal["*"]
            Name of one image array (e.g. "0") to query,
            or "*" for the whole FOV

        Returns
        -------
        list[float]
            A list of floats representing the total translation
            for the image or FOV for each axis.
        """
        transforms = self._get_all_transforms(image)
        full_translation = np.zeros(len(self.axes), dtype=float)
        for transform in transforms:
            if transform.type == "translation":
                full_translation += np.array(transform.translation)

        return [float(x) for x in full_translation]

    def set_transform(
        self,
        image: str | Literal["*"],
        transform: list[TransformationMeta],
    ):
        """Set the coordinate transformations metadata
        for one image array or the whole FOV.

        Parameters
        ----------
        image : str | Literal["*"]
            Name of one image array (e.g. "0") to transform,
            or "*" for the whole FOV
        transform : list[TransformationMeta]
            List of transformations to apply
            (:py:class:`iohub.ngff_meta.TransformationMeta`)
        """
        if image == "*":
            self.metadata.multiscales[0].coordinate_transformations = transform
        elif image in self:
            for i, dataset_meta in enumerate(
                self.metadata.multiscales[0].datasets
            ):
                if dataset_meta.path == image:
                    self.metadata.multiscales[0].datasets[i] = DatasetMeta(
                        path=image, coordinate_transformations=transform
                    )
        else:
            raise ValueError(f"Key {image} not recognized.")
        self.dump_meta()

    def set_scale(
        self, image: str | Literal["*"], axis_name: str, new_scale: float
    ):
        """Set the scale for a named axis.
        Either one image array or the whole FOV.

        Parameters
        ----------
        image : str | Literal['*']
            Name of one image array (e.g. "0") to transform,
            or "*" for the whole FOV
        axis_name : str
            Name of the axis to set.
        new_scale : float
            Value of the new scale.
        """
        if new_scale <= 0:
            raise ValueError(
                f"New scale {axis_name}: {new_scale} is not positive!"
            )
        if image not in self and image != "*":
            raise KeyError(f"Image {image} not found.")
        axis_index = self.get_axis_index(axis_name)
        # Update scale while preserving existing transforms
        if image == "*":
            transforms = (
                self.metadata.multiscales[0].coordinate_transformations or []
            )
        else:
            for dataset_meta in self.metadata.multiscales[0].datasets:
                if dataset_meta.path == image:
                    transforms = dataset_meta.coordinate_transformations
                    break
        # Append old scale to metadata
        iohub_dict = {}
        if "iohub" in self.zattrs:
            iohub_dict = self.zattrs["iohub"]
        if "previous_transforms" not in iohub_dict:
            iohub_dict["previous_transforms"] = []
        iohub_dict["previous_transforms"].append(
            {
                "image": image,
                "transforms": [
                    t.model_dump(**TO_DICT_SETTINGS) for t in transforms
                ],
                "modified": datetime.now().isoformat(),
            }
        )
        self.zattrs["iohub"] = iohub_dict
        # Replace default identity transform with scale
        if transforms == [TransformationMeta(type="identity")]:
            transforms = [TransformationMeta(type="scale", scale=[1] * 5)]
        # Add scale transform if not present
        if not any([transform.type == "scale" for transform in transforms]):
            transforms.append(TransformationMeta(type="scale", scale=[1] * 5))
        new_transforms = []
        for transform in transforms:
            if transform.type == "scale":
                old_scale = transform.scale[axis_index]
                transform.scale[axis_index] = new_scale
            new_transforms.append(transform)
        _logger.info(
            f"Updating scale for axis {axis_name} "
            f"from {old_scale} to {new_scale}."
        )
        self.set_transform(image, new_transforms)

    def set_contrast_limits(self, channel_name: str, window: WindowDict):
        """Set the contrast limits for a channel.

        Parameters
        ----------
        channel_name : str
            Name of the channel to set
        window : WindowDict
            Contrast limit (min, max, start, end)
        """
        channel_index = self.get_channel_index(channel_name)
        self.metadata.omero.channels[channel_index].window = window
        self.dump_meta()


class TiledPosition(Position):
    """Variant of the NGFF position node
    with convenience methods to create and access tiled arrays.
    Other parameters and attributes are the same as
    :py:class:`iohub.ngff.Position`.
    """

    _MEMBER_TYPE = TiledImageArray

    def make_tiles(
        self,
        name: str,
        grid_shape: tuple[int, int],
        tile_shape: tuple[int, ...],
        dtype: DTypeLike,
        transform: list[TransformationMeta] | None = None,
        chunk_dims: int = 2,
    ):
        """Make a tiled image array filled with zeros.
        Chunk size is inferred from tile shape.

        Parameters
        ----------
        name : str
            Name of the array.
        grid_shape : tuple[int, int]
            2-tuple of the tiling grid shape (rows, columns).
        tile_shape : tuple[int]
            Shape of each tile (up to 5D).
        dtype : DTypeLike
            Data type in NumPy convention
        transform : list[TransformationMeta], optional
            List of coordinate transformations, by default None.
            Should be specified for a non-native resolution level.
        chunk_dims : int, optional
            Non-singleton dimensions of the chunksize,
            by default 2 (chunk by 2D (y, x) tile size).

        Returns
        -------
        TiledImageArray
        """
        xy_shape = tuple(
            int(i) for i in np.array(grid_shape) * np.array(tile_shape[-2:])
        )
        chunks = self._default_chunks(
            shape=tile_shape, last_data_dims=chunk_dims
        )
        tiles = TiledImageArray.from_zarr_array(
            self._group.zeros(
                name=name,
                shape=tile_shape[:-2] + xy_shape,
                dtype=dtype,
                chunks=chunks,
                zarr_format=self._zarr_format,
                overwrite=self._overwrite,
                **self._create_compressor_options(chunks),
            )
        )
        self._create_image_meta(tiles.basename, transform=transform)
        return tiles


class Well(NGFFNode):
    """The Zarr group level containing position groups.

    Parameters
    ----------
    group : zarr.Group
        Zarr heirarchy group object
    parse_meta : bool, optional
        Whether to parse NGFF metadata in `.zattrs`, by default True
    version : Literal["0.1", "0.4", "0.5"]
        OME-NGFF specification version
    overwriting_creation : bool, optional
        Whether to overwrite or error upon creating an existing child item,
        by default False

    Attributes
    ----------
    version : Literal["0.1", "0.4", "0.5"]
        OME-NGFF specification version
    zgroup : Group
        Root Zarr group holding arrays
    zattr : Attributes
        Zarr attributes of the group
    """

    _MEMBER_TYPE = Position

    def __init__(
        self,
        group: zarr.Group,
        parse_meta: bool = True,
        channel_names: list[str] | None = None,
        axes: list[AxisMeta] | None = None,
        version: Literal["0.1", "0.4", "0.5"] = "0.4",
        overwriting_creation: bool = False,
    ):
        super().__init__(
            group=group,
            parse_meta=parse_meta,
            channel_names=channel_names,
            axes=axes,
            version=version,
            overwriting_creation=overwriting_creation,
        )

    def _parse_meta(self):
        if well_group_meta := self.zattrs.get("well"):
            self.metadata = WellGroupMeta(**well_group_meta)
        else:
            self._warn_invalid_meta()

    def dump_meta(self):
        """Dumps metadata JSON to the `.zattrs` file."""
        self.zattrs.update(
            {"well": self.metadata.model_dump(**TO_DICT_SETTINGS)}
        )

    def __getitem__(self, key: str):
        """Get a position member of the well.

        Parameters
        ----------
        key : str
            Name or path to the position.

        Returns
        -------
        Position
            Container object for the position group
        """
        return super().__getitem__(key)

    def create_position(self, name: str, acquisition: int = 0):
        """Creates a new position group in the well group.

        Parameters
        ----------
        name : str
            Name key of the new position
        acquisition : int, optional
            The index of the acquisition, by default 0
        """
        pos_grp = self._group.create_group(name, overwrite=self._overwrite)
        # build metadata
        image_meta = ImageMeta(acquisition=acquisition, path=pos_grp.basename)
        if not hasattr(self, "metadata"):
            self.metadata = WellGroupMeta(images=[image_meta])
        else:
            self.metadata.images.append(image_meta)
        self.dump_meta()
        return Position(group=pos_grp, parse_meta=False, **self._child_attrs)

    def positions(self):
        """Returns a generator that iterate over the name and value
        of all the positions in the well.

        Yields
        ------
        tuple[str, Position]
            Name and position object.
        """
        yield from self.iteritems()


class Row(NGFFNode):
    """The Zarr group level containing wells.

    Parameters
    ----------
    group : zarr.Group
        Zarr heirarchy group object
    parse_meta : bool, optional
        Whether to parse NGFF metadata in `.zattrs`, by default True
    version : Literal["0.1", "0.4", "0.5"]
        OME-NGFF specification version
    overwriting_creation : bool, optional
        Whether to overwrite or error upon creating an existing child item,
        by default False

    Attributes
    ----------
    version : Literal["0.1", "0.4", "0.5"]
        OME-NGFF specification version
    zgroup : Group
        Root Zarr group holding arrays
    zattr : Attributes
        Zarr attributes of the group
    """

    _MEMBER_TYPE = Well

    def __init__(
        self,
        group: zarr.Group,
        parse_meta: bool = True,
        channel_names: list[str] | None = None,
        axes: list[AxisMeta] | None = None,
        version: Literal["0.1", "0.4", "0.5"] = "0.4",
        overwriting_creation: bool = False,
    ):
        super().__init__(
            group=group,
            parse_meta=parse_meta,
            channel_names=channel_names,
            axes=axes,
            version=version,
            overwriting_creation=overwriting_creation,
        )

    def __getitem__(self, key: str):
        """Get a well member of the row.

        Parameters
        ----------
        key : str
            Name or path to the well.

        Returns
        -------
        Well
            Container object for the well group
        """
        return super().__getitem__(key)

    def wells(self):
        """Returns a generator that iterate over the name and value
        of all the wells in the row.

        Yields
        ------
        tuple[str, Well]
            Name and well object.
        """
        yield from self.iteritems()

    def _parse_meta(self):
        # this node does not have NGFF metadata
        return


class Plate(NGFFNode):
    _MEMBER_TYPE = Row

    @classmethod
    def from_positions(
        cls,
        store_path: StrOrBytesPath,
        positions: dict[str, Position],
    ) -> Plate:
        """Create a new HCS store from existing OME-Zarr stores
        by copying images and metadata from a dictionary of positions.

        .. warning: This assumes same channel names and axes across the FOVs
            and does not check for consistent shape and chunk size.

        Parameters
        ----------
        store_path : StrOrBytesPath
            Path of the new store
        positions : dict[str, Position]
            Dictionary where keys are destination path names ('row/column/fov')
            and values are :py:class:`iohub.ngff.Position` objects.

        Returns
        -------
        Plate
            New plate with copied data

        Examples
        --------
        Combine an HCS-layout store and an FOV-layout store:

        >>> from iohub.ngff import open_ome_zarr, Plate

        >>> with open_ome_zarr("hcs.zarr") as old_plate:
        >>>     fovs = dict(old_plate.positions())

        >>> with open_ome_zarr("fov.zarr") as old_position:
        >>>     fovs["Z/1/0"] = old_position

        >>> new_plate = Plate.from_positions("combined.zarr", fovs)
        """
        # get metadata from an arbitraty FOV
        # deterministic because dicts are ordered
        example_position = next(iter(positions.values()))
        plate = open_ome_zarr(
            store_path,
            layout="hcs",
            mode="w-",
            channel_names=example_position.channel_names,
            axes=example_position.axes,
            version=example_position.version,
        )
        for name, src_pos in positions.items():
            if not isinstance(src_pos, Position):
                raise TypeError(
                    f"Expected item type {type(Position)}, "
                    f"got {type(src_pos)}"
                )
            name = normalize_path(name)
            if name in plate.zgroup:
                raise FileExistsError(
                    f"Duplicate name '{name}' after path normalization."
                )
            row, col, fov = name.split("/")
            dst_pos = plate.create_position(row, col, fov)
            # overwrite position group
            _ = zarr.copy_store(
                src_pos.zgroup.store,
                plate.zgroup.store,
                source_path=src_pos.zgroup.name,
                dest_path=name,
                if_exists="replace",
            )
            dst_pos._parse_meta()
            dst_pos.metadata.omero.name = fov
            dst_pos.dump_meta()
        return plate

    def __init__(
        self,
        group: zarr.Group,
        parse_meta: bool = True,
        channel_names: list[str] | None = None,
        axes: list[AxisMeta] | None = None,
        name: str | None = None,
        acquisitions: list[AcquisitionMeta] | None = None,
        version: Literal["0.1", "0.4", "0.5"] = "0.4",
        overwriting_creation: bool = False,
    ):
        super().__init__(
            group=group,
            parse_meta=parse_meta,
            channel_names=channel_names,
            axes=axes,
            version=version,
            overwriting_creation=overwriting_creation,
        )
        self._name = name
        self._acquisitions = (
            [AcquisitionMeta(id=0)] if not acquisitions else acquisitions
        )

    def _parse_meta(self):
        if plate_meta := self.zattrs.get("plate"):
            _logger.debug(f"Loading HCS metadata from file: {plate_meta}")
            self.metadata = PlateMeta(**plate_meta)
        else:
            self._warn_invalid_meta()
        for attr in ("_channel_names", "axes"):
            if not hasattr(self, attr):
                self._first_pos_attr(attr)

    def _first_pos_attr(self, attr: str):
        """Get attribute value from the first position."""
        name = " ".join(attr.split("_")).strip()
        msg = f"Cannot determine {name}:"
        try:
            row_grp = next(self.zgroup.groups())[1]
            well_grp = next(row_grp.groups())[1]
            pos_grp = next(well_grp.groups())[1]
        except StopIteration:
            _logger.warning(f"{msg} No position is found in the dataset.")
            return
        try:
            pos = Position(pos_grp)
            setattr(self, attr, getattr(pos, attr))
        except AttributeError:
            _logger.warning(f"{msg} Invalid metadata at the first position")

    def dump_meta(self, field_count: bool = False):
        """Dumps metadata JSON to the `.zattrs` file.

        Parameters
        ----------
        field_count : bool, optional
            Whether to count all the FOV/positions
            and populate the metadata field 'plate.field_count';
            this operation can be expensive if there are many positions,
            by default False
        """
        if field_count:
            self.metadata.field_count = len(list(self.positions()))
        self.zattrs.update(
            {"plate": self.metadata.model_dump(**TO_DICT_SETTINGS)}
        )

    def _auto_idx(
        self,
        name: str,
        index: int | None,
        axis_name: Literal["row", "column"],
    ):
        if index is not None:
            return index
        elif not hasattr(self, "metadata"):
            return 0
        else:
            part = ["row", "column"].index(axis_name)
            all_indices = []
            for well_index in self.metadata.wells:
                index = getattr(well_index, f"{axis_name}_index")
                if well_index.path.split("/")[part] == name:
                    return index
                all_indices.append(index)
            return max(all_indices) + 1

    def _build_meta(
        self,
        first_row_meta: PlateAxisMeta,
        first_col_meta: PlateAxisMeta,
        first_well_meta: WellIndexMeta,
    ):
        """Initiate metadata attribute."""
        self.metadata = PlateMeta(
            version=self.version,
            name=self._name,
            acquisitions=self._acquisitions,
            rows=[first_row_meta],
            columns=[first_col_meta],
            wells=[first_well_meta],
        )

    def create_well(
        self,
        row_name: str,
        col_name: str,
        row_index: int | None = None,
        col_index: int | None = None,
    ):
        """Creates a new well group in the plate.
        The new well will have empty group metadata,
        which will not be created until a position is written.

        Parameters
        ----------
        row_name : str
            Name key of the row
        col_name : str
            Name key of the column
        row_index : int, optional
            Index of the row,
            will be set by the sequence of creation if not provided,
            by default None
        col_index : int, optional
            Index of the column,
            will be set by the sequence of creation if not provided,
            by default None

        Returns
        -------
        Well
            Well node object
        """
        # normalize input
<<<<<<< HEAD
        row_name = normalize_path(row_name)
        col_name = normalize_path(col_name)
=======
        row_name = normalize_storage_path(row_name)
        col_name = normalize_storage_path(col_name)
        if row_name in self:
            if col_name in self[row_name]:
                raise FileExistsError(
                    f"Well '{row_name}/{col_name}' already exists."
                )
>>>>>>> dc704aa5
        row_meta = PlateAxisMeta(name=row_name)
        col_meta = PlateAxisMeta(name=col_name)
        row_index = self._auto_idx(row_name, row_index, "row")
        col_index = self._auto_idx(col_name, col_index, "column")
        # build well metadata
        well_index_meta = WellIndexMeta(
            path="/".join([row_name, col_name]),
            row_index=row_index,
            column_index=col_index,
        )
        if not hasattr(self, "metadata"):
            self._build_meta(row_meta, col_meta, well_index_meta)
        else:
            self.metadata.wells.append(well_index_meta)
        # create new row if needed
        if row_name not in self:
            row_grp = self.zgroup.create_group(
                row_meta.name, overwrite=self._overwrite
            )
            if row_meta not in self.metadata.rows:
                self.metadata.rows.append(row_meta)
        else:
            row_grp = self[row_name].zgroup
        if col_meta not in self.metadata.columns:
            self.metadata.columns.append(col_meta)
        # create well
        well_grp = row_grp.create_group(col_name, overwrite=self._overwrite)
        self.dump_meta()
        return Well(group=well_grp, parse_meta=False, **self._child_attrs)

    def create_position(
        self,
        row_name: str,
        col_name: str,
        pos_name: str,
        row_index: int = None,
        col_index: int = None,
        acq_index: int = 0,
    ):
        """Creates a new position group in the plate.
        The new position will have empty group metadata,
        which will not be created until an image is written.

        Parameters
        ----------
        row_name : str
            Name key of the row
        col_name : str
            Name key of the column
        row_index : int, optional
            Index of the row,
            will be set by the sequence of creation if not provided,
            by default None
        col_index : int, optional
            Index of the column,
            will be set by the sequence of creation if not provided,
            by default None
        acq_index : int, optional
            Index of the acquisition, by default 0

        Returns
        -------
        Position
            Position node object
        """
        row_name = normalize_path(row_name)
        col_name = normalize_path(col_name)
        well_path = os.path.join(row_name, col_name)
        if well_path in self.zgroup:
            well = self[well_path]
        else:
            well = self.create_well(
                row_name, col_name, row_index=row_index, col_index=col_index
            )
        return well.create_position(pos_name, acquisition=acq_index)

    def rows(self) -> Generator[tuple[str, Row], None, None]:
        """Returns a generator that iterate over the name and value
        of all the rows in the plate.

        Yields
        ------
        tuple[str, Row]
            Name and row object.
        """
        yield from self.iteritems()

    def wells(self):
        """Returns a generator that iterate over the path and value
        of all the wells (along rows, columns) in the plate.

        Yields
        ------
        [str, Well]
            Path and well object.
        """
        for _, row in self.rows():
            for _, well in row.wells():
                yield well.zgroup.path, well

    def positions(self) -> Generator[tuple[str, Position], None, None]:
        """Returns a generator that iterate over the path and value
        of all the positions (along rows, columns, and wells) in the plate.

        Yields
        ------
        [str, Position]
            Path and position object.
        """
        for _, well in self.wells():
            for _, position in well.positions():
                yield position.zgroup.path, position

    def rename_well(self, old: str, new: str):
        """Rename a well.

        Parameters
        ----------
        old : str
            Old name of well, e.g. "A/1"
        new : str
            New name of well, e.g. "B/2"
        """

        # normalize inputs
        old = normalize_path(old)
        new = normalize_path(new)
        old_row, old_column = old.split("/")
        new_row, new_column = new.split("/")
        new_row_meta = PlateAxisMeta(name=new_row)
        new_col_meta = PlateAxisMeta(name=new_column)

        # self.zgroup.move(old, new) # Not Implemented

        # raises ValueError if old well does not exist
        # or if new well already exists
        if old not in self.zgroup:
            raise ValueError(f"Well '{old}' does not exist.")
        if new in self.zgroup:
            raise ValueError(f"Well '{new}' already exists.")

        store_path = Path(
            str(self.zgroup.store_path).replace("file:", "")
        )  # zarr-python prepends file: for some reason
        assert store_path.is_dir()

        old_path = store_path / old
        assert old_path.is_dir()

        new_path = store_path / new
        assert not new_path.parent.is_dir()

        shutil.move(
            str(old_path.parent), str(new_path.parent)
        )  # rename row path
        shutil.move(
            str(new_path.parent / old_column), str(new_path)
        )  # rename column path

        assert new in self.zgroup

        # update well metadata
        old_well_index = [
            well_name.path for well_name in self.metadata.wells
        ].index(old)
        self.metadata.wells[old_well_index].path = new
        new_well_names = [well.path for well in self.metadata.wells]

        # update row/col metadata
        # check for new row/col
        if new_row not in [row.name for row in self.metadata.rows]:
            self.metadata.rows.append(new_row_meta)
        if new_column not in [col.name for col in self.metadata.columns]:
            self.metadata.columns.append(new_col_meta)

        # check for empty row/col
        if old_row not in [well.split("/")[0] for well in new_well_names]:
            # delete empty row from zarr
            del self.zgroup[old_row]
            self.metadata.rows = [
                row for row in self.metadata.rows if row.name != old_row
            ]
        if old_column not in [well.split("/")[1] for well in new_well_names]:
            self.metadata.columns = [
                col for col in self.metadata.columns if col.name != old_column
            ]

        self.dump_meta()


def open_ome_zarr(
    store_path: StrOrBytesPath | Path,
    layout: Literal["auto", "fov", "hcs", "tiled"] = "auto",
    mode: Literal["r", "r+", "a", "w", "w-"] = "r",
    channel_names: list[str] | None = None,
    axes: list[AxisMeta] | None = None,
    version: Literal["0.1", "0.4", "0.5"] = "0.4",
    synchronizer: zarr.ThreadSynchronizer | zarr.ProcessSynchronizer = None,
    disable_path_checking: bool = False,
    **kwargs,
) -> Plate | Position | TiledPosition:
    """Convenience method to open OME-Zarr stores.

    Parameters
    ----------
    store_path : StrOrBytesPath | Path
        File path to the Zarr store to open
    layout: Literal["auto", "fov", "hcs", "tiled"], optional
        NGFF store layout:
        "auto" will infer layout from existing metadata
        (cannot be used for creation);
        "fov" opens a single position/FOV node;
        "hcs" opens the high-content-screening multi-fov hierarchy;
        "tiled" opens a "fov" layout with tiled image array
        (cannot be automatically inferred since this not NGFF-specified);
        by default "auto"
    mode : Literal["r", "r+", "a", "w", "w-"], optional
        Persistence mode:
        'r' means read only (must exist);
        'r+' means read/write (must exist);
        'a' means read/write (create if doesn't exist);
        'w' means create (overwrite if exists);
        'w-' means create (fail if exists),
        by default "r".
    channel_names : list[str], optional
        Channel names used to create a new data store,
        ignored for existing stores,
        by default None
    axes : list[AxisMeta], optional
        OME axes metadata, by default None:

        .. code-block:: text

            [AxisMeta(name='T', type='time', unit='second'),
            AxisMeta(name='C', type='channel', unit=None),
            AxisMeta(name='Z', type='space', unit='micrometer'),
            AxisMeta(name='Y', type='space', unit='micrometer'),
            AxisMeta(name='X', type='space', unit='micrometer')]

    version : Literal["0.1", "0.4", "0.5"], optional
        OME-NGFF version, by default "0.4"
    disable_path_checking : bool, optional
        Whether to allow overwriting a path that does not contain '.zarr',
        by default False

        .. warning::
            This can lead to severe data loss
            if the input path is not checked carefully.

    kwargs : dict, optional
        Keyword arguments to underlying NGFF node constructor,
        by default None


    Returns
    -------
    Dataset
        NGFF node object
        (:py:class:`iohub.ngff.Position`,
        :py:class:`iohub.ngff.Plate`,
        or :py:class:`iohub.ngff.TiledPosition`)
    """
    store_path = Path(store_path)
    if mode == "a":
        mode = ("w-", "r+")[int(store_path.exists())]
    parse_meta = False
    if mode in ("r", "r+"):
        parse_meta = True
    elif mode == "w-":
        if store_path.exists():
            raise FileExistsError(store_path)
    elif mode == "w":
        if store_path.exists():
            if (
                ".zarr" not in str(store_path.resolve())
                and not disable_path_checking
            ):
                raise ValueError(
                    "Cannot overwrite a path that does not contain '.zarr', "
                    "use `disable_path_checking=True` if you are sure that "
                    f"{store_path} should be overwritten."
                )
            _logger.warning(f"Overwriting data at {store_path}")
    else:
        raise ValueError(f"Invalid persistence mode '{mode}'.")
    root = _open_store(store_path, mode, version)
    meta_keys = root.attrs.keys() if parse_meta else []
    if layout == "auto":
        if parse_meta:
            if "plate" in meta_keys:
                layout = "hcs"
            elif "multiscales" in meta_keys:
                layout = "fov"
            else:
                raise KeyError(
                    "Dataset metadata keys ('plate'/'multiscales') not in "
                    f"the found store metadata keys: {meta_keys}. "
                    "Is this a valid OME-Zarr dataset?"
                )
        else:
            raise ValueError(
                "Store layout must be specified when creating a new dataset."
            )
    msg = f"Specified layout '{layout}' does not match existing metadata."
    if layout in ("fov", "tiled"):
        if parse_meta and "multiscales" not in meta_keys:
            raise ValueError(msg)
        node = TiledPosition if layout == "tiled" else Position
    elif layout == "hcs":
        if parse_meta and "plate" not in meta_keys:
            raise ValueError(msg)
        node = Plate
    else:
        raise ValueError(f"Unknown layout: {layout}")
    return node(
        group=root,
        parse_meta=parse_meta,
        channel_names=channel_names,
        axes=axes,
        **kwargs,
    )<|MERGE_RESOLUTION|>--- conflicted
+++ resolved
@@ -201,11 +201,7 @@
             del self[key]
 
     def __contains__(self, key):
-<<<<<<< HEAD
         key = normalize_path(str(key))
-        return key.lower() in [name.lower() for name in self._member_names]
-=======
-        key = normalize_storage_path(key)
         if not self._case_insensitive_fs:
             return key in self._member_names
         for name in self._member_names:
@@ -218,7 +214,6 @@
                 )
             return True
         return False
->>>>>>> dc704aa5
 
     def __iter__(self):
         yield from self._member_names
@@ -1733,18 +1728,13 @@
             Well node object
         """
         # normalize input
-<<<<<<< HEAD
         row_name = normalize_path(row_name)
         col_name = normalize_path(col_name)
-=======
-        row_name = normalize_storage_path(row_name)
-        col_name = normalize_storage_path(col_name)
         if row_name in self:
             if col_name in self[row_name]:
                 raise FileExistsError(
                     f"Well '{row_name}/{col_name}' already exists."
                 )
->>>>>>> dc704aa5
         row_meta = PlateAxisMeta(name=row_name)
         col_meta = PlateAxisMeta(name=col_name)
         row_index = self._auto_idx(row_name, row_index, "row")
