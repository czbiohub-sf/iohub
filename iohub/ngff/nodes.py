"""
Node object and convenience functions for the OME-NGFF (OME-Zarr) Hierarchy.
"""

# TODO: remove this in the future (PEP deferred for 3.11, now 3.12?)
from __future__ import annotations

import logging
import math
import os
from copy import deepcopy
<<<<<<< HEAD
=======
from datetime import datetime
>>>>>>> 12e50238
from pathlib import Path
from typing import TYPE_CHECKING, Generator, Literal, Sequence, Type

import numpy as np
import zarr
from numcodecs import Blosc
from numpy.typing import ArrayLike, DTypeLike, NDArray
from pydantic import ValidationError
from zarr.util import normalize_storage_path

from iohub.ngff.display import channel_display_settings
from iohub.ngff.models import (
    TO_DICT_SETTINGS,
    AcquisitionMeta,
    AxisMeta,
    ChannelAxisMeta,
    DatasetMeta,
    ImageMeta,
    ImagesMeta,
    MultiScaleMeta,
    OMEROMeta,
    PlateAxisMeta,
    PlateMeta,
    RDefsMeta,
    SpaceAxisMeta,
    TimeAxisMeta,
    TransformationMeta,
    WellGroupMeta,
    WellIndexMeta,
    WindowDict,
)

if TYPE_CHECKING:
    from _typeshed import StrOrBytesPath

_logger = logging.getLogger(__name__)


def _pad_shape(shape: tuple[int], target: int = 5):
    """Pad shape tuple to a target length."""
    pad = target - len(shape)
    return (1,) * pad + shape


def _open_store(
    store_path: StrOrBytesPath,
    mode: Literal["r", "r+", "a", "w", "w-"],
    version: Literal["0.1", "0.4"],
    synchronizer=None,
):
    if not os.path.isdir(store_path) and mode in ("r", "r+"):
        raise FileNotFoundError(
            f"Dataset directory not found at {store_path}."
        )
    if version != "0.4":
        _logger.warning(
            "IOHub is only tested against OME-NGFF v0.4. "
            f"Requested version {version} may not work properly."
        )
        dimension_separator = None
    else:
        dimension_separator = "/"
    try:
        store = zarr.DirectoryStore(
            store_path, dimension_separator=dimension_separator
        )
        root = zarr.open_group(store, mode=mode, synchronizer=synchronizer)
    except Exception as e:
        raise RuntimeError(
            f"Cannot open Zarr root group at {store_path}"
        ) from e
    return root


def _scale_integers(values: Sequence[int], factor: int) -> tuple[int, ...]:
    """Computes the ceiling of the input sequence divided by the factor."""
    return tuple(int(math.ceil(v / factor)) for v in values)


def _case_insensitive_local_fs() -> bool:
    """Check if the local filesystem is case-insensitive."""
    return Path(__file__.lower()).exists() and Path(__file__.upper()).exists()


class NGFFNode:
    """A node (group level in Zarr) in an NGFF dataset."""

    _MEMBER_TYPE: Type[NGFFNode]
    _DEFAULT_AXES = [
        TimeAxisMeta(name="T", unit="second"),
        ChannelAxisMeta(name="C"),
        *[SpaceAxisMeta(name=i, unit="micrometer") for i in ("Z", "Y", "X")],
    ]

    def __init__(
        self,
        group: zarr.Group,
        parse_meta: bool = True,
        channel_names: list[str] | None = None,
        axes: list[AxisMeta] | None = None,
        version: Literal["0.1", "0.4"] = "0.4",
        overwriting_creation: bool = False,
    ):
        if channel_names:
            self._channel_names = channel_names
        elif not parse_meta:
            raise ValueError(
                "Channel names need to be provided or in metadata."
            )
        if axes:
            self.axes = axes
        self._group = group
        self._overwrite = overwriting_creation
        self._version = version
        if parse_meta:
            self._parse_meta()
        if not hasattr(self, "axes"):
            self.axes = self._DEFAULT_AXES
        # TODO: properly check the underlying storage type
        # This works for now as only the local filesystem is supported
        self._case_insensitive_fs = _case_insensitive_local_fs()

    @property
    def zgroup(self):
        """Corresponding Zarr group of the node."""
        return self._group

    @property
    def zattrs(self):
        """Zarr attributes of the node.
        Assignments will modify the metadata file."""
        return self._group.attrs

    @property
    def version(self):
        """NGFF version"""
        return self._version

    @property
    def channel_names(self):
        return self._channel_names

    @property
    def _parent_path(self):
        """The parent Zarr group path of the node.
        None for the root node."""
        if self._group.name == "/":
            return None
        else:
            return os.path.dirname(self._group.name)

    @property
    def _member_names(self):
        """Group keys (default) or array keys (overridden)."""
        return self.group_keys()

    @property
    def _child_attrs(self):
        """Attributes to pass on when constructing child type instances"""
        return dict(
            version=self._version,
            axes=self.axes,
            channel_names=self._channel_names,
            overwriting_creation=self._overwrite,
        )

    def __len__(self):
        return len(self._member_names)

    def __getitem__(self, key):
        key = normalize_storage_path(key)
        znode = self.zgroup.get(key)
        if not znode:
            raise KeyError(key)
        levels = len(key.split("/")) - 1
        item_type = self._MEMBER_TYPE
        for _ in range(levels):
            item_type = item_type._MEMBER_TYPE
        if issubclass(item_type, zarr.Array):
            return item_type(znode)
        else:
            return item_type(group=znode, parse_meta=True, **self._child_attrs)

    def __setitem__(self, key, value):
        raise NotImplementedError

    def __delitem__(self, key):
        """.. Warning: this does NOT clean up metadata!"""
        key = normalize_storage_path(key)
        if key in self._member_names:
            del self[key]

    def __contains__(self, key):
        key = normalize_storage_path(key)
        if not self._case_insensitive_fs:
            return key in self._member_names
        for name in self._member_names:
            if key.lower() != name.lower():
                continue
            if key != name:
                _logger.warning(
                    f"Key '{key}' matched member '{name}'. "
                    "This may not work on case-sensitive filesystems."
                )
            return True
        return False

    def __iter__(self):
        yield from self._member_names

    def __enter__(self):
        return self

    def __exit__(self, exc_type, exc_val, exc_tb):
        self.close()

    def group_keys(self):
        """Sorted list of keys to all the child zgroups (if any).

        Returns
        -------
        list[str]
        """
        return sorted(list(self._group.group_keys()))

    def array_keys(self):
        """Sorted list of keys to all the child zarrays (if any).

        Returns
        -------
        list[str]
        """
        return sorted(list(self._group.array_keys()))

    def is_root(self):
        """Whether this node is the root node

        Returns
        -------
        bool
        """
        return self._group.name == "/"

    def is_leaf(self):
        """Wheter this node is a leaf node,
        meaning that no child Zarr group is present.
        Usually a position/fov node for NGFF-HCS if True.

        Returns
        -------
        bool
        """
        return not self.group_keys()

    def print_tree(self, level: int | None = None):
        """Print hierarchy of the node to stdout.

        Parameters
        ----------
        level : int, optional
            Maximum depth to show, by default None
        """
        print(self.zgroup.tree(level=level))

    def iteritems(self):
        for key in self._member_names:
            try:
                yield key, self[key]
            except Exception:
                _logger.warning(
                    "Skipped item at {}: invalid {}.".format(
                        key, type(self._MEMBER_TYPE)
                    )
                )

    def get_channel_index(self, name: str):
        """Get the index of a given channel in the channel list.

        Parameters
        ----------
        name : str
            Name of the channel.

        Returns
        -------
        int
            Index of the channel.
        """
        if not hasattr(self, "_channel_names"):
            raise AttributeError(
                "Channel names are not set for this NGFF node. "
                f"Cannot get the index for channel name '{name}'"
            )
        if name not in self._channel_names:
            raise ValueError(
                f"Channel {name} is not in "
                f"the existing channels: {self._channel_names}"
            )
        return self._channel_names.index(name)

    def _warn_invalid_meta(self):
        msg = "Zarr group at {} does not have valid metadata for {}".format(
            self._group.path, type(self)
        )
        _logger.warning(msg)

    def _parse_meta(self):
        """Parse and set NGFF metadata from `.zattrs`."""
        raise NotImplementedError

    def dump_meta(self):
        """Dumps metadata JSON to the `.zattrs` file."""
        raise NotImplementedError

    def close(self):
        """Close Zarr store."""
        self._group.store.close()


class ImageArray(zarr.Array):
    """Container object for image stored as a zarr array (up to 5D)"""

    def __init__(self, zarray: zarr.Array):
        super().__init__(
            store=zarray._store,
            path=zarray._path,
            read_only=zarray._read_only,
            chunk_store=zarray._chunk_store,
            synchronizer=zarray._synchronizer,
            cache_metadata=zarray._cache_metadata,
            cache_attrs=zarray._attrs.cache,
            partial_decompress=zarray._partial_decompress,
            write_empty_chunks=zarray._write_empty_chunks,
            zarr_version=zarray._version,
            meta_array=zarray._meta_array,
        )
        self._get_dims()

    def _get_dims(self):
        (
            self.frames,
            self.channels,
            self.slices,
            self.height,
            self.width,
        ) = _pad_shape(self.shape, target=5)

    def numpy(self):
        """Return the whole image as an in-RAM NumPy array.
        `self.numpy()` is equivalent to `self[:]`."""
        return self[:]

    def dask_array(self):
        """Return as a dask array"""
        import dask.array as da

        # Note: Designed to work with zarr DirectoryStore
        return da.from_zarr(self.store.path, component=self.path)

    def downscale(self):
        raise NotImplementedError

    def tensorstore(self):
        import tensorstore as ts

        metadata = {
            "dtype": self.dtype.str,
            "shape": self.shape,
            "chunks": self.chunks,
        }
        ts_spec = {
            "driver": "zarr",
            "kvstore": {
                "driver": "file",
                "path": str((Path(self._store.path) / self.path).resolve()),
            },
            "metadata": metadata,
        }
        try:
            zarr_dataset = ts.open(ts_spec, open=True).result()
        except ValueError as e:
            print(f"Error opening Zarr store: {e}")
            raise
        return zarr_dataset


class TiledImageArray(ImageArray):
    """Container object for tiled image stored as a zarr array (up to 5D)."""

    def __init__(self, zarray: zarr.Array):
        super().__init__(zarray)

    @property
    def rows(self):
        """Number of rows in the tiles."""
        return int(self.shape[-2] / self.chunks[-2])

    @property
    def columns(self):
        """Number of columns in the tiles."""
        return int(self.shape[-1] / self.chunks[-1])

    @property
    def tiles(self):
        """A tuple of the tiled grid size (rows, columns)."""
        return (self.rows, self.columns)

    @property
    def tile_shape(self):
        """shape of a tile, the same as chunk size of the underlying array."""
        return self.chunks

    def get_tile(
        self,
        row: int,
        column: int,
        pre_dims: tuple[int | slice, ...] | None = None,
    ) -> NDArray:
        """Get a tile as an up-to-5D in-RAM NumPy array.

        Parameters
        ----------
        row : int
            Row index.
        column : int
            Column index.
        pre_dims : tuple[int | slice, ...], optional
            Indices or slices for previous dimensions than rows and columns
            with matching shape, e.g. (t, c, z) for 5D arrays,
            by default None (select all).

        Returns
        -------
        NDArray
        """
        self._check_rc(row, column)
        return self[self.get_tile_slice(row, column, pre_dims=pre_dims)]

    def write_tile(
        self,
        data: ArrayLike,
        row: int,
        column: int,
        pre_dims: tuple[int | slice, ...] | None = None,
    ) -> None:
        """Write a tile in the Zarr store.

        Parameters
        ----------
        data : ArrayLike
            Value to store.
        row : int
            Row index.
        column : int
            Column index.
        pre_dims : tuple[int | slice, ...], optional
            Indices or slices for previous dimensions than rows and columns
            with matching shape, e.g. (t, c, z) for 5D arrays,
            by default None (select all).
        """
        self._check_rc(row, column)
        self[self.get_tile_slice(row, column, pre_dims=pre_dims)] = data

    def get_tile_slice(
        self,
        row: int,
        column: int,
        pre_dims: tuple[int | slice, ...] | None = None,
    ) -> tuple[slice, ...]:
        """Get the slices for a tile in the underlying array.

        Parameters
        ----------
        row : int
            Row index.
        column : int
            Column index.
        pre_dims :  tuple[int | slice, ...], optional
            Indices or slices for previous dimensions than rows and columns
            with matching shape, e.g. (t, c, z) for 5D arrays,
            by default None (select all).

        Returns
        -------
        tuple[slice, ...]
            Tuple of slices for all the dimensions of the array.
        """
        self._check_rc(row, column)
        y, x = self.chunks[-2:]
        r_slice = slice(row * y, (row + 1) * y)
        c_slice = slice(column * x, (column + 1) * x)
        pad = [slice(None)] * (len(self.shape) - 2)
        if pre_dims is not None:
            try:
                if len(pre_dims) != len(pad):
                    raise IndexError(
                        f"Length of `pre_dims` should be {len(pad)}, "
                        f"got {len(pre_dims)}."
                    )
            except TypeError:
                raise TypeError(
                    "Argument `pre_dims` should be a sequence, "
                    f"got type {type(pre_dims)}."
                )
            for i, sel in enumerate(pre_dims):
                if isinstance(sel, int):
                    sel = slice(sel)
                if sel is not None:
                    pad[i] = sel
        return tuple((pad + [r_slice, c_slice]))

    @staticmethod
    def _check_rc(row: int, column: int):
        if not (isinstance(row, int) and isinstance(column, int)):
            raise TypeError("Row and column indices must be integers.")


class Position(NGFFNode):
    """The Zarr group level directly containing multiscale image arrays.

    Parameters
    ----------
    group : zarr.Group
        Zarr heirarchy group object
    parse_meta : bool, optional
        Whether to parse NGFF metadata in `.zattrs`, by default True
    channel_names : list[str], optional
        List of channel names, by default None
    axes : list[AxisMeta], optional
        List of axes (`ngff_meta.AxisMeta`, up to 5D), by default None
    overwriting_creation : bool, optional
        Whether to overwrite or error upon creating an existing child item,
        by default False

    Attributes
    ----------
    version : Literal["0.1", "0.4"]
        OME-NGFF specification version
    zgroup : Group
        Root Zarr group holding arrays
    zattr : Attributes
        Zarr attributes of the group
    channel_names : list[str]
        Name of the channels
    axes : list[AxisMeta]
        Axes metadata
    """

    _MEMBER_TYPE = ImageArray

    def __init__(
        self,
        group: zarr.Group,
        parse_meta: bool = True,
        channel_names: list[str] | None = None,
        axes: list[AxisMeta] | None = None,
        version: Literal["0.1", "0.4"] = "0.4",
        overwriting_creation: bool = False,
    ):
        super().__init__(
            group=group,
            parse_meta=parse_meta,
            channel_names=channel_names,
            axes=axes,
            version=version,
            overwriting_creation=overwriting_creation,
        )

    def _set_meta(
        self, multiscales: MultiScaleMeta | None, omero: OMEROMeta | None
    ):
        self.metadata = ImagesMeta(multiscales=multiscales, omero=omero)
        self.axes = self.metadata.multiscales[0].axes
        if omero is not None:
            self._channel_names = [
                c.label for c in self.metadata.omero.channels
            ]
        else:
            _logger.warning(
                "OMERO metadata not found. "
                "Using channel indices as channel names."
            )
            example_image: ImageArray = self[
                self.metadata.multiscales[0].datasets[0].path
            ].channels
            self._channel_names = list(range(example_image.channels))

    def _parse_meta(self):
        multiscales = self.zattrs.get("multiscales")
        omero = self.zattrs.get("omero")
        if multiscales:
            try:
                self._set_meta(multiscales=multiscales, omero=omero)
            except ValidationError:
                self._warn_invalid_meta()
        else:
            self._warn_invalid_meta()

    def dump_meta(self):
        """Dumps metadata JSON to the `.zattrs` file."""
        self.zattrs.update(**self.metadata.model_dump(**TO_DICT_SETTINGS))

    @property
    def _storage_options(self):
        return {
            "compressor": Blosc(
                cname="zstd", clevel=1, shuffle=Blosc.BITSHUFFLE
            ),
            "overwrite": self._overwrite,
        }

    @property
    def _member_names(self):
        return self.array_keys()

    @property
    def data(self):
        """.. warning::
            This property does *NOT* aim to retrieve all the arrays.
            And it may also fail to retrive any data if arrays exist but
            are not named conventionally.

        Alias for an array named '0' in the position,
        which is usually the raw data (or the finest resolution in a pyramid).

        Returns
        -------
        ImageArray

        Raises
        ------
        KeyError
            If no array is named '0'.

        Notes
        -----
        Do not depend on this in non-interactive code!
        The name is hard-coded and is not guaranteed
        by the OME-NGFF specification.
        """
        try:
            return self["0"]
        except KeyError:
            raise KeyError(
                "There is no array named '0' "
                f"in the group of: {self.array_keys()}"
            )

    def __getitem__(self, key: int | str) -> ImageArray:
        """Get an image array member of the position.
        E.g. Raw-coordinates image, a multi-scale level, or labels

        Parameters
        ----------
        key : int| str
            Name or path to the image array.
            Integer key is converted to string (name).

        Returns
        -------
        ImageArray
            Container object for image stored as a zarr array (up to 5D)
        """
        return super().__getitem__(key)

    def __setitem__(self, key, value: NDArray):
        """Write an up-to-5D image with default settings."""
        key = normalize_storage_path(key)
        if not isinstance(value, np.ndarray):
            raise TypeError(
                f"Value must be a NumPy array. Got type {type(value)}."
            )
        self.create_image(key, value)

    def images(self) -> Generator[tuple[str, ImageArray]]:
        """Returns a generator that iterate over the name and value
        of all the image arrays in the group.

        Yields
        ------
        tuple[str, ImageArray]
            Name and image array object.
        """
        yield from self.iteritems()

    def create_image(
        self,
        name: str,
        data: NDArray,
        chunks: tuple[int] | None = None,
        transform: list[TransformationMeta] | None = None,
        check_shape: bool = True,
    ):
        """Create a new image array in the position.

        Parameters
        ----------
        name : str
            Name key of the new image.
        data : NDArray
            Image data.
        chunks : tuple[int], optional
            Chunk size, by default None.
            ZYX stack size will be used if not specified.
        transform : list[TransformationMeta], optional
            List of coordinate transformations, by default None.
            Should be specified for a non-native resolution level.
        check_shape : bool, optional
            Whether to check if image shape matches dataset axes,
            by default True

        Returns
        -------
        ImageArray
            Container object for image stored as a zarr array (up to 5D)
        """
        if not chunks:
            chunks = self._default_chunks(data.shape, 3)
        if check_shape:
            self._check_shape(data.shape)
        img_arr = ImageArray(
            self._group.array(
                name, data, chunks=chunks, **self._storage_options
            )
        )
        self._create_image_meta(img_arr.basename, transform=transform)
        return img_arr

    def create_zeros(
        self,
        name: str,
        shape: tuple[int],
        dtype: DTypeLike,
        chunks: tuple[int] | None = None,
        transform: list[TransformationMeta] | None = None,
        check_shape: bool = True,
    ):
        """Create a new zero-filled image array in the position.
        Under default zarr-python settings of lazy writing,
        this will not write the array values,
        but only create a ``.zarray`` file.
        This is useful for writing larger-than-RAM images
        and/or writing from multiprocesses in chunks.

        Parameters
        ----------
        name : str
            Name key of the new image.
        shape : tuple
            Image shape.
        dtype : DTypeLike
            Data type.
        chunks : tuple[int], optional
            Chunk size, by default None.
            ZYX stack size will be used if not specified.
        transform : list[TransformationMeta], optional
            List of coordinate transformations, by default None.
            Should be specified for a non-native resolution level.
        check_shape : bool, optional
            Whether to check if image shape matches dataset axes,
            by default True

        Returns
        -------
        ImageArray
            Container object for a zero-filled image as a lazy zarr array
        """
        if not chunks:
            chunks = self._default_chunks(shape, 3)
        if check_shape:
            self._check_shape(shape)
        img_arr = ImageArray(
            self._group.zeros(
                name,
                shape=shape,
                dtype=dtype,
                chunks=chunks,
                **self._storage_options,
            )
        )
        self._create_image_meta(img_arr.basename, transform=transform)
        return img_arr

    @staticmethod
    def _default_chunks(shape, last_data_dims: int):
        chunks = shape[-min(last_data_dims, len(shape)) :]
        return _pad_shape(chunks, target=len(shape))

    def _check_shape(self, data_shape: tuple[int]):
        if len(data_shape) != len(self.axes):
            raise ValueError(
                f"Image has {len(data_shape)} dimensions, "
                f"while the dataset has {len(self.axes)}."
            )
        num_ch = len(self.channel_names)
        if ch_axis := self._find_axis("channel"):
            msg = (
                f"Image has {data_shape[ch_axis]} channels, "
                f"while the dataset  has {num_ch}."
            )
            if data_shape[ch_axis] > num_ch:
                raise ValueError(msg)
            elif data_shape[ch_axis] < num_ch:
                _logger.warning(msg)
        else:
            _logger.info(
                "Dataset channel axis is not set. "
                "Skipping channel shape check."
            )

    def _create_image_meta(
        self,
        name: str,
        transform: list[TransformationMeta] | None = None,
        extra_meta: dict | None = None,
    ):
        if not transform:
            transform = [TransformationMeta(type="identity")]
        dataset_meta = DatasetMeta(
            path=name, coordinate_transformations=transform
        )
        if not hasattr(self, "metadata"):
            self.metadata = ImagesMeta(
                multiscales=[
                    MultiScaleMeta(
                        version=self.version,
                        axes=self.axes,
                        datasets=[dataset_meta],
                        name=name,
                        coordinateTransformations=[
                            TransformationMeta(type="identity")
                        ],
                        metadata=extra_meta,
                    )
                ],
                omero=self._omero_meta(id=0, name=self._group.basename),
            )
        elif (
            dataset_meta.path
            not in self.metadata.multiscales[0].get_dataset_paths()
        ):
            self.metadata.multiscales[0].datasets.append(dataset_meta)
        self.dump_meta()

    def _omero_meta(
        self,
        id: int,
        name: str,
        clims: list[tuple[float, float, float, float]] | None = None,
    ):
        if not clims:
            clims = [None] * len(self.channel_names)
        channels = []
        for i, (channel_name, clim) in enumerate(
            zip(self.channel_names, clims)
        ):
            if i == 0:
                first_chan = True
            channels.append(
                channel_display_settings(
                    channel_name, clim=clim, first_chan=first_chan
                )
            )
        omero_meta = OMEROMeta(
            version=self.version,
            id=id,
            name=name,
            channels=channels,
            rdefs=RDefsMeta(default_t=0, default_z=0),
        )
        return omero_meta

    def _find_axis(self, axis_type):
        for i, axis in enumerate(self.axes):
            if axis.type == axis_type:
                return i
        return None

    def _get_channel_axis(self):
        if (ch_ax := self._find_axis("channel")) is None:
            raise KeyError(
                "Axis 'channel' does not exist. "
                "Please update `self.axes` first."
            )
        else:
            return ch_ax

    def append_channel(self, chan_name: str, resize_arrays: bool = True):
        """Append a channel to the end of the channel list.

        Parameters
        ----------
        chan_name : str
            Name of the new channel
        resize_arrays : bool, optional
            Whether to resize all the image arrays for the new channel,
            by default True
        """
        if chan_name in self._channel_names:
            raise ValueError(f"Channel name '{chan_name}' already exists.")
        self._channel_names.append(chan_name)
        if resize_arrays:
            for _, img in self.images():
                ch_ax = self._get_channel_axis()
                shape = list(img.shape)
                if ch_ax < len(shape):
                    shape[ch_ax] += 1
                # prepend axis
                elif ch_ax == len(shape):
                    shape = _pad_shape(tuple(shape), target=len(shape) + 1)
                else:
                    raise IndexError(
                        f"Cannot infer channel axis for shape {shape}."
                    )
                img.resize(shape)
        if "omero" in self.metadata.model_dump().keys():
            self.metadata.omero.channels.append(
                channel_display_settings(chan_name)
            )
            self.dump_meta()

    def rename_channel(self, old: str, new: str):
        """Rename a channel in the channel list.

        Parameters
        ----------
        old : str
            Current name of the channel
        new : str
            New name of the channel
        """
        ch_idx = self.get_channel_index(old)
        self._channel_names[ch_idx] = new
        if hasattr(self.metadata, "omero"):
            self.metadata.omero.channels[ch_idx].label = new
        self.dump_meta()

    def update_channel(self, chan_name: str, target: str, data: ArrayLike):
        """Update a channel slice of the target image array with new data.

        The incoming data shape needs to be the same as the target array
        except for the non-existent channel dimension.
        For example a TCZYX array of shape (2, 3, 4, 1024, 2048) can be updated
        with data of shape (2, 4, 1024, 2048)

        Parameters
        ----------
        chan_name : str
            Channel name
        target: str
            Name of the image array to update
        data : ArrayLike
            New data array to write

        Notes
        -----
        This method is a syntactical variation
        of assigning values to the slice with the `=` operator,
        and users are encouraged to use array indexing directly.
        """
        img = self[target]
        ch_idx = self.get_channel_index(chan_name)
        ch_ax = self._get_channel_axis()
        ortho_sel = [slice(None)] * len(img.shape)
        ortho_sel[ch_ax] = ch_idx
        img.set_orthogonal_selection(tuple(ortho_sel), data)

    def initialize_pyramid(self, levels: int) -> None:
        """
        Initializes the pyramid arrays with a down scaling of 2 per level.
        Decimals shapes are rounded up to ceiling.
        Scales metadata are also updated.

        Parameters
        ----------
        levels : int
            Number of down scaling levels, if levels is 1 nothing happens.
        """
        array = self.data
        for level in range(1, levels):
            factor = 2**level

            shape = array.shape[:-3] + _scale_integers(
                array.shape[-3:], factor
            )

            chunks = _pad_shape(
                _scale_integers(array.chunks, factor), len(shape)
            )

            transforms = deepcopy(
                self.metadata.multiscales[0]
                .datasets[0]
                .coordinate_transformations
            )
            for tr in transforms:
                if tr.type == "scale":
                    for i in range(len(tr.scale))[-3:]:
                        tr.scale[i] *= factor

            self.create_zeros(
                name=str(level),
                shape=shape,
                dtype=array.dtype,
                chunks=chunks,
                transform=transforms,
            )

    @property
    def scale(self) -> list[float]:
        """
        Helper function for scale transform metadata of
        highest resolution scale.
        """
        return self.get_effective_scale(
            self.metadata.multiscales[0].datasets[0].path
        )

    @property
    def axis_names(self) -> list[str]:
        """
        Helper function for axis names of the highest resolution scale.

        Returns lowercase axis names.
        """
        return [
            axis.name.lower() for axis in self.metadata.multiscales[0].axes
        ]

    def get_axis_index(self, axis_name: str) -> int:
        """
        Get the index of a given axis.

        Parameters
        ----------
        name : str
            Name of the axis. Case insensitive.

        Returns
        -------
        int
            Index of the axis.
        """
        return self.axis_names.index(axis_name.lower())

    def _get_all_transforms(
        self, image: str | Literal["*"]
    ) -> list[TransformationMeta]:
        """Get all transforms metadata
        for one image array or the whole FOV.

        Parameters
        ----------
        image : str | Literal["*"]
            Name of one image array (e.g. "0") to query,
            or "*" for the whole FOV

        Returns
        -------
        list[TransformationMeta]
            All transforms applicable to this image or FOV.
        """
        transforms: list[TransformationMeta] = (
            [
                t
                for t in self.metadata.multiscales[
                    0
                ].coordinate_transformations
            ]
            if self.metadata.multiscales[0].coordinate_transformations
            is not None
            else []
        )
        if image != "*" and image in self:
            for i, dataset_meta in enumerate(
                self.metadata.multiscales[0].datasets
            ):
                if dataset_meta.path == image:
                    transforms.extend(
                        self.metadata.multiscales[0]
                        .datasets[i]
                        .coordinate_transformations
                    )
        elif image != "*":
            raise ValueError(f"Key {image} not recognized.")
        return transforms

    def get_effective_scale(
        self,
        image: str | Literal["*"],
    ) -> list[float]:
        """Get the effective coordinate scale metadata
        for one image array or the whole FOV.

        Parameters
        ----------
        image : str | Literal["*"]
            Name of one image array (e.g. "0") to query,
            or "*" for the whole FOV

        Returns
        -------
        list[float]
            A list of floats representing the total scale
            for the image or FOV for each axis.
        """
        transforms = self._get_all_transforms(image)

        full_scale = np.ones(len(self.axes), dtype=float)
        for transform in transforms:
            if transform.type == "scale":
                full_scale *= np.array(transform.scale)

        return [float(x) for x in full_scale]

    def get_effective_translation(
        self,
        image: str | Literal["*"],
    ) -> TransformationMeta:
        """Get the effective coordinate translation metadata
        for one image array or the whole FOV.

        Parameters
        ----------
        image : str | Literal["*"]
            Name of one image array (e.g. "0") to query,
            or "*" for the whole FOV

        Returns
        -------
        list[float]
            A list of floats representing the total translation
            for the image or FOV for each axis.
        """
        transforms = self._get_all_transforms(image)
        full_translation = np.zeros(len(self.axes), dtype=float)
        for transform in transforms:
            if transform.type == "translation":
                full_translation += np.array(transform.translation)

        return [float(x) for x in full_translation]

    def set_transform(
        self,
        image: str | Literal["*"],
        transform: list[TransformationMeta],
    ):
        """Set the coordinate transformations metadata
        for one image array or the whole FOV.

        Parameters
        ----------
        image : str | Literal["*"]
            Name of one image array (e.g. "0") to transform,
            or "*" for the whole FOV
        transform : list[TransformationMeta]
            List of transformations to apply
            (:py:class:`iohub.ngff_meta.TransformationMeta`)
        """
        if image == "*":
            self.metadata.multiscales[0].coordinate_transformations = transform
        elif image in self:
            for i, dataset_meta in enumerate(
                self.metadata.multiscales[0].datasets
            ):
                if dataset_meta.path == image:
                    self.metadata.multiscales[0].datasets[i] = DatasetMeta(
                        path=image, coordinate_transformations=transform
                    )
        else:
            raise ValueError(f"Key {image} not recognized.")
        self.dump_meta()

    def set_scale(
        self, image: str | Literal["*"], axis_name: str, new_scale: float
    ):
        """Set the scale for a named axis.
        Either one image array or the whole FOV.

        Parameters
        ----------
        image : str | Literal['*']
            Name of one image array (e.g. "0") to transform,
            or "*" for the whole FOV
        axis_name : str
            Name of the axis to set.
        new_scale : float
            Value of the new scale.
        """
        if new_scale <= 0:
            raise ValueError(
                f"New scale {axis_name}: {new_scale} is not positive!"
            )
        if image not in self and image != "*":
            raise KeyError(f"Image {image} not found.")
        axis_index = self.get_axis_index(axis_name)
        # Update scale while preserving existing transforms
        if image == "*":
            transforms = (
                self.metadata.multiscales[0].coordinate_transformations or []
            )
        else:
            for dataset_meta in self.metadata.multiscales[0].datasets:
                if dataset_meta.path == image:
                    transforms = dataset_meta.coordinate_transformations
                    break
        # Append old scale to metadata
        iohub_dict = {}
        if "iohub" in self.zattrs:
            iohub_dict = self.zattrs["iohub"]
        if "previous_transforms" not in iohub_dict:
            iohub_dict["previous_transforms"] = []
        iohub_dict["previous_transforms"].append(
            {
                "image": image,
                "transforms": [
                    t.model_dump(**TO_DICT_SETTINGS) for t in transforms
                ],
                "modified": datetime.now().isoformat(),
            }
        )
        self.zattrs["iohub"] = iohub_dict
        # Replace default identity transform with scale
        if transforms == [TransformationMeta(type="identity")]:
            transforms = [TransformationMeta(type="scale", scale=[1] * 5)]
        # Add scale transform if not present
        if not any([transform.type == "scale" for transform in transforms]):
            transforms.append(TransformationMeta(type="scale", scale=[1] * 5))
        new_transforms = []
        for transform in transforms:
            if transform.type == "scale":
                old_scale = transform.scale[axis_index]
                transform.scale[axis_index] = new_scale
            new_transforms.append(transform)
        _logger.info(
            f"Updating scale for axis {axis_name} "
            f"from {old_scale} to {new_scale}."
        )
        self.set_transform(image, new_transforms)

    def set_contrast_limits(self, channel_name: str, window: WindowDict):
        """Set the contrast limits for a channel.

        Parameters
        ----------
        channel_name : str
            Name of the channel to set
        window : WindowDict
            Contrast limit (min, max, start, end)
        """
        channel_index = self.get_channel_index(channel_name)
        self.metadata.omero.channels[channel_index].window = window
        self.dump_meta()


class TiledPosition(Position):
    """Variant of the NGFF position node
    with convenience methods to create and access tiled arrays.
    Other parameters and attributes are the same as
    :py:class:`iohub.ngff.Position`.
    """

    _MEMBER_TYPE = TiledImageArray

    def make_tiles(
        self,
        name: str,
        grid_shape: tuple[int, int],
        tile_shape: tuple[int],
        dtype: DTypeLike,
        transform: list[TransformationMeta] | None = None,
        chunk_dims: int = 2,
    ):
        """Make a tiled image array filled with zeros.
        Chunk size is inferred from tile shape.

        Parameters
        ----------
        name : str
            Name of the array.
        grid_shape : tuple[int, int]
            2-tuple of the tiling grid shape (rows, columns).
        tile_shape : tuple[int]
            Shape of each tile (up to 5D).
        dtype : DTypeLike
            Data type in NumPy convention
        transform : list[TransformationMeta], optional
            List of coordinate transformations, by default None.
            Should be specified for a non-native resolution level.
        chunk_dims : int, optional
            Non-singleton dimensions of the chunksize,
            by default 2 (chunk by 2D (y, x) tile size).

        Returns
        -------
        TiledImageArray
        """
        xy_shape = tuple(np.array(grid_shape) * np.array(tile_shape[-2:]))
        tiles = TiledImageArray(
            self._group.zeros(
                name=name,
                shape=tile_shape[:-2] + xy_shape,
                dtype=dtype,
                chunks=self._default_chunks(
                    shape=tile_shape, last_data_dims=chunk_dims
                ),
                **self._storage_options,
            )
        )
        self._create_image_meta(tiles.basename, transform=transform)
        return tiles


class Well(NGFFNode):
    """The Zarr group level containing position groups.

    Parameters
    ----------
    group : zarr.Group
        Zarr heirarchy group object
    parse_meta : bool, optional
        Whether to parse NGFF metadata in `.zattrs`, by default True
    version : Literal["0.1", "0.4"]
        OME-NGFF specification version
    overwriting_creation : bool, optional
        Whether to overwrite or error upon creating an existing child item,
        by default False

    Attributes
    ----------
    version : Literal["0.1", "0.4"]
        OME-NGFF specification version
    zgroup : Group
        Root Zarr group holding arrays
    zattr : Attributes
        Zarr attributes of the group
    """

    _MEMBER_TYPE = Position

    def __init__(
        self,
        group: zarr.Group,
        parse_meta: bool = True,
        channel_names: list[str] | None = None,
        axes: list[AxisMeta] | None = None,
        version: Literal["0.1", "0.4"] = "0.4",
        overwriting_creation: bool = False,
    ):
        super().__init__(
            group=group,
            parse_meta=parse_meta,
            channel_names=channel_names,
            axes=axes,
            version=version,
            overwriting_creation=overwriting_creation,
        )

    def _parse_meta(self):
        if well_group_meta := self.zattrs.get("well"):
            self.metadata = WellGroupMeta(**well_group_meta)
        else:
            self._warn_invalid_meta()

    def dump_meta(self):
        """Dumps metadata JSON to the `.zattrs` file."""
        self.zattrs.update(
            {"well": self.metadata.model_dump(**TO_DICT_SETTINGS)}
        )

    def __getitem__(self, key: str):
        """Get a position member of the well.

        Parameters
        ----------
        key : str
            Name or path to the position.

        Returns
        -------
        Position
            Container object for the position group
        """
        return super().__getitem__(key)

    def create_position(self, name: str, acquisition: int = 0):
        """Creates a new position group in the well group.

        Parameters
        ----------
        name : str
            Name key of the new position
        acquisition : int, optional
            The index of the acquisition, by default 0
        """
        pos_grp = self._group.create_group(name, overwrite=self._overwrite)
        # build metadata
        image_meta = ImageMeta(acquisition=acquisition, path=pos_grp.basename)
        if not hasattr(self, "metadata"):
            self.metadata = WellGroupMeta(images=[image_meta])
        else:
            self.metadata.images.append(image_meta)
        self.dump_meta()
        return Position(group=pos_grp, parse_meta=False, **self._child_attrs)

    def positions(self):
        """Returns a generator that iterate over the name and value
        of all the positions in the well.

        Yields
        ------
        tuple[str, Position]
            Name and position object.
        """
        yield from self.iteritems()


class Row(NGFFNode):
    """The Zarr group level containing wells.

    Parameters
    ----------
    group : zarr.Group
        Zarr heirarchy group object
    parse_meta : bool, optional
        Whether to parse NGFF metadata in `.zattrs`, by default True
    version : Literal["0.1", "0.4"]
        OME-NGFF specification version
    overwriting_creation : bool, optional
        Whether to overwrite or error upon creating an existing child item,
        by default False

    Attributes
    ----------
    version : Literal["0.1", "0.4"]
        OME-NGFF specification version
    zgroup : Group
        Root Zarr group holding arrays
    zattr : Attributes
        Zarr attributes of the group
    """

    _MEMBER_TYPE = Well

    def __init__(
        self,
        group: zarr.Group,
        parse_meta: bool = True,
        channel_names: list[str] | None = None,
        axes: list[AxisMeta] | None = None,
        version: Literal["0.1", "0.4"] = "0.4",
        overwriting_creation: bool = False,
    ):
        super().__init__(
            group=group,
            parse_meta=parse_meta,
            channel_names=channel_names,
            axes=axes,
            version=version,
            overwriting_creation=overwriting_creation,
        )

    def __getitem__(self, key: str):
        """Get a well member of the row.

        Parameters
        ----------
        key : str
            Name or path to the well.

        Returns
        -------
        Well
            Container object for the well group
        """
        return super().__getitem__(key)

    def wells(self):
        """Returns a generator that iterate over the name and value
        of all the wells in the row.

        Yields
        ------
        tuple[str, Well]
            Name and well object.
        """
        yield from self.iteritems()

    def _parse_meta(self):
        # this node does not have NGFF metadata
        return


class Plate(NGFFNode):
    _MEMBER_TYPE = Row

    @classmethod
    def from_positions(
        cls,
        store_path: StrOrBytesPath,
        positions: dict[str, Position],
    ) -> Plate:
        """Create a new HCS store from existing OME-Zarr stores
        by copying images and metadata from a dictionary of positions.

        .. warning: This assumes same channel names and axes across the FOVs
            and does not check for consistent shape and chunk size.

        Parameters
        ----------
        store_path : StrOrBytesPath
            Path of the new store
        positions : dict[str, Position]
            Dictionary where keys are destination path names ('row/column/fov')
            and values are :py:class:`iohub.ngff.Position` objects.

        Returns
        -------
        Plate
            New plate with copied data

        Examples
        --------
        Combine an HCS-layout store and an FOV-layout store:

        >>> from iohub.ngff import open_ome_zarr, Plate

        >>> with open_ome_zarr("hcs.zarr") as old_plate:
        >>>     fovs = dict(old_plate.positions())

        >>> with open_ome_zarr("fov.zarr") as old_position:
        >>>     fovs["Z/1/0"] = old_position

        >>> new_plate = Plate.from_positions("combined.zarr", fovs)
        """
        # get metadata from an arbitraty FOV
        # deterministic because dicts are ordered
        example_position = next(iter(positions.values()))
        plate = open_ome_zarr(
            store_path,
            layout="hcs",
            mode="w-",
            channel_names=example_position.channel_names,
            axes=example_position.axes,
            version=example_position.version,
        )
        for name, src_pos in positions.items():
            if not isinstance(src_pos, Position):
                raise TypeError(
                    f"Expected item type {type(Position)}, "
                    f"got {type(src_pos)}"
                )
            name = normalize_storage_path(name)
            if name in plate.zgroup:
                raise FileExistsError(
                    f"Duplicate name '{name}' after path normalization."
                )
            row, col, fov = name.split("/")
            dst_pos = plate.create_position(row, col, fov)
            # overwrite position group
            _ = zarr.copy_store(
                src_pos.zgroup.store,
                plate.zgroup.store,
                source_path=src_pos.zgroup.name,
                dest_path=name,
                if_exists="replace",
            )
            dst_pos._parse_meta()
            dst_pos.metadata.omero.name = fov
            dst_pos.dump_meta()
        return plate

    def __init__(
        self,
        group: zarr.Group,
        parse_meta: bool = True,
        channel_names: list[str] | None = None,
        axes: list[AxisMeta] | None = None,
        name: str | None = None,
        acquisitions: list[AcquisitionMeta] | None = None,
        version: Literal["0.1", "0.4"] = "0.4",
        overwriting_creation: bool = False,
    ):
        super().__init__(
            group=group,
            parse_meta=parse_meta,
            channel_names=channel_names,
            axes=axes,
            version=version,
            overwriting_creation=overwriting_creation,
        )
        self._name = name
        self._acquisitions = (
            [AcquisitionMeta(id=0)] if not acquisitions else acquisitions
        )

    def _parse_meta(self):
        if plate_meta := self.zattrs.get("plate"):
            _logger.debug(f"Loading HCS metadata from file: {plate_meta}")
            self.metadata = PlateMeta(**plate_meta)
        else:
            self._warn_invalid_meta()
        for attr in ("_channel_names", "axes"):
            if not hasattr(self, attr):
                self._first_pos_attr(attr)

    def _first_pos_attr(self, attr: str):
        """Get attribute value from the first position."""
        name = " ".join(attr.split("_")).strip()
        msg = f"Cannot determine {name}:"
        try:
            row_grp = next(self.zgroup.groups())[1]
            well_grp = next(row_grp.groups())[1]
            pos_grp = next(well_grp.groups())[1]
        except StopIteration:
            _logger.warning(f"{msg} No position is found in the dataset.")
            return
        try:
            pos = Position(pos_grp)
            setattr(self, attr, getattr(pos, attr))
        except AttributeError:
            _logger.warning(f"{msg} Invalid metadata at the first position")

    def dump_meta(self, field_count: bool = False):
        """Dumps metadata JSON to the `.zattrs` file.

        Parameters
        ----------
        field_count : bool, optional
            Whether to count all the FOV/positions
            and populate the metadata field 'plate.field_count';
            this operation can be expensive if there are many positions,
            by default False
        """
        if field_count:
            self.metadata.field_count = len(list(self.positions()))
        self.zattrs.update(
            {"plate": self.metadata.model_dump(**TO_DICT_SETTINGS)}
        )

    def _auto_idx(
        self,
        name: str,
        index: int | None,
        axis_name: Literal["row", "column"],
    ):
        if index is not None:
            return index
        elif not hasattr(self, "metadata"):
            return 0
        else:
            part = ["row", "column"].index(axis_name)
            all_indices = []
            for well_index in self.metadata.wells:
                index = getattr(well_index, f"{axis_name}_index")
                if well_index.path.split("/")[part] == name:
                    return index
                all_indices.append(index)
            return max(all_indices) + 1

    def _build_meta(
        self,
        first_row_meta: PlateAxisMeta,
        first_col_meta: PlateAxisMeta,
        first_well_meta: WellIndexMeta,
    ):
        """Initiate metadata attribute."""
        self.metadata = PlateMeta(
            version=self.version,
            name=self._name,
            acquisitions=self._acquisitions,
            rows=[first_row_meta],
            columns=[first_col_meta],
            wells=[first_well_meta],
        )

    def create_well(
        self,
        row_name: str,
        col_name: str,
        row_index: int | None = None,
        col_index: int | None = None,
    ):
        """Creates a new well group in the plate.
        The new well will have empty group metadata,
        which will not be created until a position is written.

        Parameters
        ----------
        row_name : str
            Name key of the row
        col_name : str
            Name key of the column
        row_index : int, optional
            Index of the row,
            will be set by the sequence of creation if not provided,
            by default None
        col_index : int, optional
            Index of the column,
            will be set by the sequence of creation if not provided,
            by default None

        Returns
        -------
        Well
            Well node object
        """
        # normalize input
        row_name = normalize_storage_path(row_name)
        col_name = normalize_storage_path(col_name)
        if row_name in self:
            if col_name in self[row_name]:
                raise FileExistsError(
                    f"Well '{row_name}/{col_name}' already exists."
                )
        row_meta = PlateAxisMeta(name=row_name)
        col_meta = PlateAxisMeta(name=col_name)
        row_index = self._auto_idx(row_name, row_index, "row")
        col_index = self._auto_idx(col_name, col_index, "column")
        # build well metadata
        well_index_meta = WellIndexMeta(
            path="/".join([row_name, col_name]),
            row_index=row_index,
            column_index=col_index,
        )
        if not hasattr(self, "metadata"):
            self._build_meta(row_meta, col_meta, well_index_meta)
        else:
            self.metadata.wells.append(well_index_meta)
        # create new row if needed
        if row_name not in self:
            row_grp = self.zgroup.create_group(
                row_meta.name, overwrite=self._overwrite
            )
            if row_meta not in self.metadata.rows:
                self.metadata.rows.append(row_meta)
        else:
            row_grp = self[row_name].zgroup
        if col_meta not in self.metadata.columns:
            self.metadata.columns.append(col_meta)
        # create well
        well_grp = row_grp.create_group(col_name, overwrite=self._overwrite)
        self.dump_meta()
        return Well(group=well_grp, parse_meta=False, **self._child_attrs)

    def create_position(
        self,
        row_name: str,
        col_name: str,
        pos_name: str,
        row_index: int = None,
        col_index: int = None,
        acq_index: int = 0,
    ):
        """Creates a new position group in the plate.
        The new position will have empty group metadata,
        which will not be created until an image is written.

        Parameters
        ----------
        row_name : str
            Name key of the row
        col_name : str
            Name key of the column
        row_index : int, optional
            Index of the row,
            will be set by the sequence of creation if not provided,
            by default None
        col_index : int, optional
            Index of the column,
            will be set by the sequence of creation if not provided,
            by default None
        acq_index : int, optional
            Index of the acquisition, by default 0

        Returns
        -------
        Position
            Position node object
        """
        row_name = normalize_storage_path(row_name)
        col_name = normalize_storage_path(col_name)
        well_path = os.path.join(row_name, col_name)
        if well_path in self.zgroup:
            well = self[well_path]
        else:
            well = self.create_well(
                row_name, col_name, row_index=row_index, col_index=col_index
            )
        return well.create_position(pos_name, acquisition=acq_index)

    def rows(self) -> Generator[tuple[str, Row], None, None]:
        """Returns a generator that iterate over the name and value
        of all the rows in the plate.

        Yields
        ------
        tuple[str, Row]
            Name and row object.
        """
        yield from self.iteritems()

    def wells(self):
        """Returns a generator that iterate over the path and value
        of all the wells (along rows, columns) in the plate.

        Yields
        ------
        [str, Well]
            Path and well object.
        """
        for _, row in self.rows():
            for _, well in row.wells():
                yield well.zgroup.path, well

    def positions(self) -> Generator[tuple[str, Position], None, None]:
        """Returns a generator that iterate over the path and value
        of all the positions (along rows, columns, and wells) in the plate.

        Yields
        ------
        [str, Position]
            Path and position object.
        """
        for _, well in self.wells():
            for _, position in well.positions():
                yield position.zgroup.path, position

    def rename_well(
        self,
        old: str,
        new: str,
    ):
        """Rename a well.

        Parameters
        ----------
        old : str
            Old name of well, e.g. "A/1"
        new : str
            New name of well, e.g. "B/2"
        """

        # normalize inputs
        old = normalize_storage_path(old)
        new = normalize_storage_path(new)
        old_row, old_column = old.split("/")
        new_row, new_column = new.split("/")
        new_row_meta = PlateAxisMeta(name=new_row)
        new_col_meta = PlateAxisMeta(name=new_column)

        # raises ValueError if old well does not exist
        # or if new well already exists
        self.zgroup.move(old, new)

        # update well metadata
        old_well_index = [
            well_name.path for well_name in self.metadata.wells
        ].index(old)
        self.metadata.wells[old_well_index].path = new
        new_well_names = [well.path for well in self.metadata.wells]

        # update row/col metadata
        # check for new row/col
        if new_row not in [row.name for row in self.metadata.rows]:
            self.metadata.rows.append(new_row_meta)
        if new_column not in [col.name for col in self.metadata.columns]:
            self.metadata.columns.append(new_col_meta)

        # check for empty row/col
        if old_row not in [well.split("/")[0] for well in new_well_names]:
            # delete empty row from zarr
            del self.zgroup[old_row]
            self.metadata.rows = [
                row for row in self.metadata.rows if row.name != old_row
            ]
        if old_column not in [well.split("/")[1] for well in new_well_names]:
            self.metadata.columns = [
                col for col in self.metadata.columns if col.name != old_column
            ]

        self.dump_meta()


def open_ome_zarr(
    store_path: StrOrBytesPath | Path,
    layout: Literal["auto", "fov", "hcs", "tiled"] = "auto",
    mode: Literal["r", "r+", "a", "w", "w-"] = "r",
    channel_names: list[str] | None = None,
    axes: list[AxisMeta] | None = None,
    version: Literal["0.1", "0.4"] = "0.4",
    synchronizer: zarr.ThreadSynchronizer | zarr.ProcessSynchronizer = None,
    disable_path_checking: bool = False,
    **kwargs,
) -> Plate | Position | TiledPosition:
    """Convenience method to open OME-Zarr stores.

    Parameters
    ----------
    store_path : StrOrBytesPath | Path
        File path to the Zarr store to open
    layout: Literal["auto", "fov", "hcs", "tiled"], optional
        NGFF store layout:
        "auto" will infer layout from existing metadata
        (cannot be used for creation);
        "fov" opens a single position/FOV node;
        "hcs" opens the high-content-screening multi-fov hierarchy;
        "tiled" opens a "fov" layout with tiled image array
        (cannot be automatically inferred since this not NGFF-specified);
        by default "auto"
    mode : Literal["r", "r+", "a", "w", "w-"], optional
        Persistence mode:
        'r' means read only (must exist);
        'r+' means read/write (must exist);
        'a' means read/write (create if doesn't exist);
        'w' means create (overwrite if exists);
        'w-' means create (fail if exists),
        by default "r".
    channel_names : list[str], optional
        Channel names used to create a new data store,
        ignored for existing stores,
        by default None
    axes : list[AxisMeta], optional
        OME axes metadata, by default None:

        .. code-block:: text

            [AxisMeta(name='T', type='time', unit='second'),
            AxisMeta(name='C', type='channel', unit=None),
            AxisMeta(name='Z', type='space', unit='micrometer'),
            AxisMeta(name='Y', type='space', unit='micrometer'),
            AxisMeta(name='X', type='space', unit='micrometer')]

    version : Literal["0.1", "0.4"], optional
        OME-NGFF version, by default "0.4"
    synchronizer : object, optional
        Zarr thread or process synchronizer, by default None
    disable_path_checking : bool, optional
        Whether to allow overwriting a path that does not contain '.zarr',
        by default False

        .. warning::
            This can lead to severe data loss
            if the input path is not checked carefully.

    kwargs : dict, optional
        Keyword arguments to underlying NGFF node constructor,
        by default None


    Returns
    -------
    Dataset
        NGFF node object
        (:py:class:`iohub.ngff.Position`,
        :py:class:`iohub.ngff.Plate`,
        or :py:class:`iohub.ngff.TiledPosition`)
    """
    store_path = Path(store_path)
    if mode == "a":
        mode = ("w-", "r+")[int(store_path.exists())]
    parse_meta = False
    if mode in ("r", "r+"):
        parse_meta = True
    elif mode == "w-":
        if store_path.exists():
            raise FileExistsError(store_path)
    elif mode == "w":
        if store_path.exists():
            if (
                ".zarr" not in str(store_path.resolve())
                and not disable_path_checking
            ):
                raise ValueError(
                    "Cannot overwrite a path that does not contain '.zarr', "
                    "use `disable_path_checking=True` if you are sure that "
                    f"{store_path} should be overwritten."
                )
            _logger.warning(f"Overwriting data at {store_path}")
    else:
        raise ValueError(f"Invalid persistence mode '{mode}'.")
    root = _open_store(store_path, mode, version, synchronizer)
    meta_keys = root.attrs.keys() if parse_meta else []
    if layout == "auto":
        if parse_meta:
            if "plate" in meta_keys:
                layout = "hcs"
            elif "multiscales" in meta_keys:
                layout = "fov"
            else:
                raise KeyError(
                    "Dataset metadata keys ('plate'/'multiscales') not in "
                    f"the found store metadata keys: {meta_keys}. "
                    "Is this a valid OME-Zarr dataset?"
                )
        else:
            raise ValueError(
                "Store layout must be specified when creating a new dataset."
            )
    msg = f"Specified layout '{layout}' does not match existing metadata."
    if layout in ("fov", "tiled"):
        if parse_meta and "multiscales" not in meta_keys:
            raise ValueError(msg)
        node = TiledPosition if layout == "tiled" else Position
    elif layout == "hcs":
        if parse_meta and "plate" not in meta_keys:
            raise ValueError(msg)
        node = Plate
    else:
        raise ValueError(f"Unknown layout: {layout}")
    return node(
        group=root,
        parse_meta=parse_meta,
        channel_names=channel_names,
        axes=axes,
        **kwargs,
    )<|MERGE_RESOLUTION|>--- conflicted
+++ resolved
@@ -9,10 +9,7 @@
 import math
 import os
 from copy import deepcopy
-<<<<<<< HEAD
-=======
 from datetime import datetime
->>>>>>> 12e50238
 from pathlib import Path
 from typing import TYPE_CHECKING, Generator, Literal, Sequence, Type
 
