--- conflicted
+++ resolved
@@ -24,15 +24,6 @@
 _logger = logging.getLogger(__name__)
 
 
-<<<<<<< HEAD
-def _find_ngff_version_in_zarr_group(group: zarr.Group):
-    for key in ["multiscales", "omero", "plate", "well"]:
-        if key in group.attrs:
-            if key == "multiscales":
-                return group.attrs[key][0].get("version")
-            else:
-                return group.attrs[key].get("version")
-=======
 def _find_ngff_version_in_zarr_group(group: zarr.Group) -> str | None:
     for key in ["plate", "well"]:
         if key in group.attrs:
@@ -43,7 +34,6 @@
             if v := ms.get("version"):
                 return v
     return None
->>>>>>> 8daa71a1
 
 
 def _check_zarr_data_type(src: Path):
