import pathlib

import click

from iohub import open_ome_zarr
from iohub._version import __version__
from iohub.cli.parsing import input_position_dirpaths
from iohub.convert import TIFFConverter
from iohub.reader import print_info
from iohub.rename_wells import rename_wells

VERSION = __version__

_DATASET_PATH = click.Path(
    exists=True, file_okay=False, resolve_path=True, path_type=pathlib.Path
)


@click.group()
@click.help_option("-h", "--help")
@click.version_option(version=VERSION)
def cli():
    """\u001b[34;1m iohub: N-dimensional bioimaging I/O \u001b[0m"""


@cli.command()
@click.help_option("-h", "--help")
@click.argument(
    "files",
    nargs=-1,
    required=True,
    type=_DATASET_PATH,
)
@click.option(
    "--verbose",
    "-v",
    is_flag=True,
    help="Show usage guide to open dataset in Python "
    "and full tree for HCS Plates in OME-Zarr",
)
def info(files, verbose):
    """View basic metadata of a list of FILES.

    Supported formats are Micro-Manager-acquired TIFF datasets
    (single-page TIFF, multi-page OME-TIFF, NDTIFF)
    and OME-Zarr (v0.1 linear HCS layout and all v0.4 layouts).
    """
    for file in files:
        click.echo(f"Reading file:\t {file}")
        print_info(file, verbose=verbose)


@cli.command()
@click.help_option("-h", "--help")
@click.option(
    "--input",
    "-i",
    required=True,
    type=_DATASET_PATH,
    help="Input Micro-Manager TIFF dataset directory",
)
@click.option(
    "--output",
    "-o",
    required=True,
    type=click.Path(exists=False, resolve_path=True),
    help="Output zarr store (/**/converted.zarr)",
)
@click.option(
    "--grid-layout",
    "-g",
    required=False,
    is_flag=True,
    help="Arrange FOVs in a row/column grid layout for tiled acquisition",
)
@click.option(
    "--chunks",
    "-c",
    required=False,
    default="XYZ",
    help="Zarr chunk size given as 'XY', 'XYZ', or a tuple of chunk "
    "dimensions. If 'XYZ', chunk size will be limited to 500 MB.",
)
def convert(input, output, grid_layout, chunks):
    """Converts Micro-Manager TIFF datasets to OME-Zarr"""
    converter = TIFFConverter(
        input_dir=input,
        output_dir=output,
        grid_layout=grid_layout,
        chunks=chunks,
    )
    converter()


<<<<<<< HEAD
@cli.command(name="rename-wells")
@click.help_option("-h", "--help")
@click.option(
    "-i",
    "--input",
    "zarrfile",
    type=click.Path(exists=True, file_okay=True, dir_okay=True),
    required=True,
    help="Path to the input Zarr file.",
)
@click.option(
    "-c",
    "--csv",
    "csvfile",
    type=click.Path(exists=True, file_okay=True, dir_okay=False),
    required=True,
    help="Path to the CSV file containing old and new well names.",
)
def rename_wells_command(zarrfile, csvfile):
    """Rename wells in an plate.

    >> iohub rename-wells -i plate.zarr -c names.csv

    The CSV file must have two columns with old and new names in the form:
    ```
    A/1,B/2
    A/2,B/2
    ```
    """
    rename_wells(zarrfile, csvfile)
=======
@cli.command()
@click.help_option("-h", "--help")
@input_position_dirpaths()
@click.option(
    "--t-scale",
    "-t",
    required=False,
    type=float,
    help="New t scale",
)
@click.option(
    "--z-scale",
    "-z",
    required=False,
    type=float,
    help="New z scale",
)
@click.option(
    "--y-scale",
    "-y",
    required=False,
    type=float,
    help="New y scale",
)
@click.option(
    "--x-scale",
    "-x",
    required=False,
    type=float,
    help="New x scale",
)
def set_scale(
    input_position_dirpaths,
    t_scale=None,
    z_scale=None,
    y_scale=None,
    x_scale=None,
):
    """Update scale metadata in OME-Zarr datasets.

    >> iohub set-scale -i input.zarr/*/*/* -t 1.0 -z 1.0 -y 0.5 -x 0.5

    Supports setting a single axis at a time:

    >> iohub set-scale -i input.zarr/*/*/* -z 2.0
    """
    for input_position_dirpath in input_position_dirpaths:
        with open_ome_zarr(
            input_position_dirpath, layout="fov", mode="r+"
        ) as dataset:
            for name, value in zip(
                ["t", "z", "y", "x"], [t_scale, z_scale, y_scale, x_scale]
            ):
                if value is None:
                    continue
                old_value = dataset.scale[dataset.get_axis_index(name)]
                print(
                    f"Updating {input_position_dirpath} {name} scale from "
                    f"{old_value} to {value}."
                )
                dataset.set_scale("0", name, value)
>>>>>>> d6f79567
<|MERGE_RESOLUTION|>--- conflicted
+++ resolved
@@ -92,38 +92,6 @@
     converter()
 
 
-<<<<<<< HEAD
-@cli.command(name="rename-wells")
-@click.help_option("-h", "--help")
-@click.option(
-    "-i",
-    "--input",
-    "zarrfile",
-    type=click.Path(exists=True, file_okay=True, dir_okay=True),
-    required=True,
-    help="Path to the input Zarr file.",
-)
-@click.option(
-    "-c",
-    "--csv",
-    "csvfile",
-    type=click.Path(exists=True, file_okay=True, dir_okay=False),
-    required=True,
-    help="Path to the CSV file containing old and new well names.",
-)
-def rename_wells_command(zarrfile, csvfile):
-    """Rename wells in an plate.
-
-    >> iohub rename-wells -i plate.zarr -c names.csv
-
-    The CSV file must have two columns with old and new names in the form:
-    ```
-    A/1,B/2
-    A/2,B/2
-    ```
-    """
-    rename_wells(zarrfile, csvfile)
-=======
 @cli.command()
 @click.help_option("-h", "--help")
 @input_position_dirpaths()
@@ -185,4 +153,35 @@
                     f"{old_value} to {value}."
                 )
                 dataset.set_scale("0", name, value)
->>>>>>> d6f79567
+
+
+@cli.command(name="rename-wells")
+@click.help_option("-h", "--help")
+@click.option(
+    "-i",
+    "--input",
+    "zarrfile",
+    type=click.Path(exists=True, file_okay=True, dir_okay=True),
+    required=True,
+    help="Path to the input Zarr file.",
+)
+@click.option(
+    "-c",
+    "--csv",
+    "csvfile",
+    type=click.Path(exists=True, file_okay=True, dir_okay=False),
+    required=True,
+    help="Path to the CSV file containing old and new well names.",
+)
+def rename_wells_command(zarrfile, csvfile):
+    """Rename wells in an plate.
+
+    >> iohub rename-wells -i plate.zarr -c names.csv
+
+    The CSV file must have two columns with old and new names in the form:
+    ```
+    A/1,B/2
+    A/2,B/2
+    ```
+    """
+    rename_wells(zarrfile, csvfile)