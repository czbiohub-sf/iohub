# TODO: remove this in the future (PEP deferred for 3.11, now 3.12?)
from __future__ import annotations

import logging
import os
from typing import TYPE_CHECKING, Generator, Literal, Tuple, Union

import numpy as np
import zarr
from numcodecs import Blosc
from numpy.typing import ArrayLike, DTypeLike, NDArray
from pydantic import ValidationError
from zarr.util import normalize_storage_path

from iohub.display_utils import channel_display_settings
from iohub.ngff_meta import (
    TO_DICT_SETTINGS,
    AcquisitionMeta,
    AxisMeta,
    DatasetMeta,
    ImageMeta,
    ImagesMeta,
    MultiScaleMeta,
    OMEROMeta,
    PlateAxisMeta,
    PlateMeta,
    RDefsMeta,
    TransformationMeta,
    WellGroupMeta,
    WellIndexMeta,
)

if TYPE_CHECKING:
    from _typeshed import StrOrBytesPath


def _pad_shape(shape: tuple[int], target: int = 5):
    """Pad shape tuple to a target length."""
    pad = target - len(shape)
    return (1,) * pad + shape


def _open_store(
    store_path: StrOrBytesPath,
    mode: Literal["r", "r+", "a", "w", "w-"],
    version: Literal["0.1", "0.4"],
    synchronizer=None,
):
    if not os.path.isdir(store_path) and mode in ("r", "r+"):
        raise FileNotFoundError(
            f"Dataset directory not found at {store_path}."
        )
    if version != "0.4":
        logging.warning(
            "\n".join(
                "IOHub is only tested against OME-NGFF v0.4.",
                f"Requested version {version} may not work properly.",
            )
        )
        dimension_separator = None
    else:
        dimension_separator = "/"
    try:
        store = zarr.DirectoryStore(
            store_path, dimension_separator=dimension_separator
        )
        root = zarr.open_group(store, mode=mode, synchronizer=synchronizer)
    except Exception as e:
        raise RuntimeError(
            f"Cannot open Zarr root group at {store_path}"
        ) from e
    return root


class NGFFNode:
    """A node (group level in Zarr) in an NGFF dataset."""

    _MEMBER_TYPE = None
    _DEFAULT_AXES = [
        AxisMeta(name="T", type="time", unit="second"),
        AxisMeta(name="C", type="channel"),
        *[
            AxisMeta(name=i, type="space", unit="micrometer")
            for i in ("Z", "Y", "X")
        ],
    ]

    def __init__(
        self,
        group: zarr.Group,
        parse_meta: bool = True,
        channel_names: list[str] = None,
        axes: list[AxisMeta] = None,
        version: Literal["0.1", "0.4"] = "0.4",
        overwriting_creation: bool = False,
    ):
        if channel_names:
            self._channel_names = channel_names
        elif not parse_meta:
            raise ValueError(
                "Channel names need to be provided or in metadata."
            )
        if axes:
            self.axes = axes
        self._group = group
        self._overwrite = overwriting_creation
        self._version = version
        if parse_meta:
            self._parse_meta()
        if not hasattr(self, "axes"):
            self.axes = self._DEFAULT_AXES

    @property
    def zgroup(self):
        """Corresponding Zarr group of the node."""
        return self._group

    @property
    def zattrs(self):
        """Zarr attributes of the node.
        Assignments will modify the metadata file."""
        return self._group.attrs

    @property
    def version(self):
        """NGFF version"""
        return self._version

    @property
    def channel_names(self):
        return self._channel_names

    @property
    def _parent_path(self):
        """The parent Zarr group path of the node.
        None for the root node."""
        if self._group.name == "/":
            return None
        else:
            return os.path.dirname(self._group.name)

    @property
    def _member_names(self):
        """Group keys (default) or array keys (overridden)."""
        return self.group_keys()

    @property
    def _child_attrs(self):
        """Attributes to pass on when constructing child type instances"""
        return dict(
            version=self._version,
            axes=self.axes,
            channel_names=self._channel_names,
            overwriting_creation=self._overwrite,
        )

    def __len__(self):
        return len(self._member_names)

    def __getitem__(self, key):
        key = normalize_storage_path(key)
        znode = self.zgroup.get(key)
        if not znode:
            raise KeyError(key)
        levels = len(key.split("/")) - 1
        item_type = self._MEMBER_TYPE
        for _ in range(levels):
            item_type = item_type._MEMBER_TYPE
        if issubclass(item_type, zarr.Array):
            return item_type(znode)
        else:
            return item_type(group=znode, parse_meta=True, **self._child_attrs)

    def __setitem__(self, key, value):
        raise NotImplementedError

    def __delitem__(self, key):
        """.. Warning: this does NOT clean up metadata!"""
        key = normalize_storage_path(key)
        if key in self._member_names:
            del self[key]

    def __contains__(self, key):
        key = normalize_storage_path(key)
        return key in self._member_names

    def __iter__(self):
        yield from self._member_names

    def __enter__(self):
        return self

    def __exit__(self, exc_type, exc_val, exc_tb):
        self.close()

    def group_keys(self):
        """Sorted list of keys to all the child zgroups (if any).

        Returns
        -------
        list[str]
        """
        return sorted(list(self._group.group_keys()))

    def array_keys(self):
        """Sorted list of keys to all the child zarrays (if any).

        Returns
        -------
        list[str]
        """
        return sorted(list(self._group.array_keys()))

    def is_root(self):
        """Whether this node is the root node

        Returns
        -------
        bool
        """
        return self._group.name == "/"

    def is_leaf(self):
        """Wheter this node is a leaf node,
        meaning that no child Zarr group is present.
        Usually a position/fov node for NGFF-HCS if True.

        Returns
        -------
        bool
        """
        return not self.group_keys()

    def print_tree(self, level: int = None):
        """Print hierarchy of the node to stdout.

        Parameters
        ----------
        level : int, optional
            Maximum depth to show, by default None
        """
        print(self.zgroup.tree(level=level))

    def iteritems(self):
        for key in self._member_names:
            try:
                yield key, self[key]
            except Exception:
                logging.warning(
                    "Skipped item at {}: invalid {}.".format(
                        key, type(self._MEMBER_TYPE)
                    )
                )

    def get_channel_index(self, name: str):
        """Get the index of a given channel in the channel list.

        Parameters
        ----------
        name : str
            Name of the channel.

        Returns
        -------
        int
            Index of the channel.
        """
        if not hasattr(self, "_channel_names"):
            raise AttributeError(
                "Channel names are not set for this NGFF node. "
                f"Cannot get the index for channel name '{name}'"
            )
        if name not in self._channel_names:
            raise ValueError(
                f"Channel {name} is not in "
                f"the existing channels: {self._channel_names}"
            )
        return self._channel_names.index(name)

    def _warn_invalid_meta(self):
        msg = "Zarr group at {} does not have valid metadata for {}".format(
            self._group.path, type(self)
        )
        logging.warning(msg)

    def _parse_meta(self):
        """Parse and set NGFF metadata from `.zattrs`."""
        raise NotImplementedError

    def dump_meta(self):
        """Dumps metadata JSON to the `.zattrs` file."""
        raise NotImplementedError

    def close(self):
        """Close Zarr store."""
        self._group.store.close()


class ImageArray(zarr.Array):
    """Container object for image stored as a zarr array (up to 5D)"""

    def __init__(self, zarray: zarr.Array):
        super().__init__(
            store=zarray._store,
            path=zarray._path,
            read_only=zarray._read_only,
            chunk_store=zarray._chunk_store,
            synchronizer=zarray._synchronizer,
            cache_metadata=zarray._cache_metadata,
            cache_attrs=zarray._attrs.cache,
            partial_decompress=zarray._partial_decompress,
            write_empty_chunks=zarray._write_empty_chunks,
            zarr_version=zarray._version,
            meta_array=zarray._meta_array,
        )
        self._get_dims()

    def _get_dims(self):
        (
            self.frames,
            self.channels,
            self.slices,
            self.height,
            self.width,
        ) = _pad_shape(self.shape, target=5)

    def numpy(self):
        """Return the whole image as an in-RAM NumPy array.
        `self.numpy()` is equivalent to `self[:]`."""
        return self[:]

    def downscale(self):
        raise NotImplementedError

    def tensorstore(self):
        raise NotImplementedError


class TiledImageArray(ImageArray):
    """Container object for tiled image stored as a zarr array (up to 5D)."""

    def __init__(self, zarray: zarr.Array):
        super().__init__(zarray)

    @property
    def rows(self):
        """Number of rows in the tiles."""
        return int(self.shape[-2] / self.chunks[-2])

    @property
    def columns(self):
        """Number of columns in the tiles."""
        return int(self.shape[-1] / self.chunks[-1])

    @property
    def tiles(self):
        """A tuple of the tiled grid size (rows, columns)."""
        return (self.rows, self.columns)

    @property
    def tile_shape(self):
        """shape of a tile, the same as chunk size of the underlying array."""
        return self.chunks

    def get_tile(
        self,
        row: int,
        column: int,
        pre_dims: tuple[Union[int, slice, None]] = None,
    ):
        """Get a tile as an up-to-5D in-RAM NumPy array.

        Parameters
        ----------
        row : int
            Row index.
        column : int
            Column index.
        pre_dims : tuple[Union[int, slice, None]], optional
            Indices or slices for previous dimensions than rows and columns
            with matching shape, e.g. (t, c, z) for 5D arrays,
            by default None (select all).

        Returns
        -------
        NDArray
        """
        self._check_rc(row, column)
        return self[self.get_tile_slice(row, column, pre_dims=pre_dims)]

    def write_tile(
        self,
        data: ArrayLike,
        row: int,
        column: int,
        pre_dims: tuple[Union[int, slice, None]] = None,
    ):
        """Write a tile in the Zarr store.

        Parameters
        ----------
        data : ArrayLike
            Value to store.
        row : int
            Row index.
        column : int
            Column index.
        pre_dims : tuple[Union[int, slice, None]], optional
            Indices or slices for previous dimensions than rows and columns
            with matching shape, e.g. (t, c, z) for 5D arrays,
            by default None (select all).
        """
        self._check_rc(row, column)
        self[self.get_tile_slice(row, column, pre_dims=pre_dims)] = data

    def get_tile_slice(
        self,
        row: int,
        column: int,
        pre_dims: tuple[Union[int, slice, None]] = None,
    ):
        """Get the slices for a tile in the underlying array.

        Parameters
        ----------
        row : int
            Row index.
        column : int
            Column index.
        pre_dims : tuple[Union[int, slice, None]], optional
            Indices or slices for previous dimensions than rows and columns
            with matching shape, e.g. (t, c, z) for 5D arrays,
            by default None (select all).

        Returns
        -------
        tuple[slice]
            Tuple of slices for all the dimensions of the array.
        """
        self._check_rc(row, column)
        y, x = self.chunks[-2:]
        r_slice = slice(row * y, (row + 1) * y)
        c_slice = slice(column * x, (column + 1) * x)
        pad = [slice(None)] * (len(self.shape) - 2)
        if pre_dims is not None:
            try:
                if len(pre_dims) != len(pad):
                    raise IndexError(
                        f"Length of `pre_dims` should be {len(pad)}, "
                        f"got {len(pre_dims)}."
                    )
            except TypeError:
                raise TypeError(
                    "Argument `pre_dims` should be a sequence, "
                    f"got type {type(pre_dims)}."
                )
            for i, sel in enumerate(pre_dims):
                if sel is not None:
                    pad[i] = sel
        return tuple(pad) + (r_slice, c_slice)

    @staticmethod
    def _check_rc(row: int, column: int):
        if not (isinstance(row, int) and isinstance(column, int)):
            raise TypeError("Row and column indices must be integers.")


class Position(NGFFNode):
    """The Zarr group level directly containing multiscale image arrays.

    Parameters
    ----------
    group : zarr.Group
        Zarr heirarchy group object
    parse_meta : bool, optional
        Whether to parse NGFF metadata in `.zattrs`, by default True
    channel_names : list[str], optional
        List of channel names, by default None
    axes : list[AxisMeta], optional
        List of axes (`ngff_meta.AxisMeta`, up to 5D), by default None
    overwriting_creation : bool, optional
        Whether to overwrite or error upon creating an existing child item,
        by default False

    Attributes
    ----------
    version : Literal["0.1", "0.4"]
        OME-NGFF specification version
    zgroup : Group
        Root Zarr group holding arrays
    zattr : Attributes
        Zarr attributes of the group
    channel_names : list[str]
        Name of the channels
    axes : list[AxisMeta]
        Axes metadata
    """

    _MEMBER_TYPE = ImageArray

    def __init__(
        self,
        group: zarr.Group,
        parse_meta: bool = True,
        channel_names: list[str] = None,
        axes: list[AxisMeta] = None,
        version: Literal["0.1", "0.4"] = "0.4",
        overwriting_creation: bool = False,
    ):
        super().__init__(
            group=group,
            parse_meta=parse_meta,
            channel_names=channel_names,
            axes=axes,
            version=version,
            overwriting_creation=overwriting_creation,
        )

    def _parse_meta(self):
        multiscales = self.zattrs.get("multiscales")
        omero = self.zattrs.get("omero")
        if multiscales and omero:
            try:
                self.metadata = ImagesMeta(
                    multiscales=multiscales, omero=omero
                )
                self._channel_names = [
                    c.label for c in self.metadata.omero.channels
                ]
                self.axes = self.metadata.multiscales[0].axes
            except ValidationError:
                self._warn_invalid_meta()
        else:
            self._warn_invalid_meta()

    def dump_meta(self):
        """Dumps metadata JSON to the `.zattrs` file."""
        self.zattrs.update(**self.metadata.dict(**TO_DICT_SETTINGS))

    @property
    def _storage_options(self):
        return {
            "compressor": Blosc(
                cname="zstd", clevel=1, shuffle=Blosc.BITSHUFFLE
            ),
            "overwrite": self._overwrite,
        }

    @property
    def _member_names(self):
        return self.array_keys()

    @property
    def data(self):
        """.. Warning:
            This property does *NOT* aim to retrieve all the arrays.
            And it may also fail to retrive any data if arrays exist but
            are not named conventionally.

        Alias for an array named '0' in the position,
        which is usually the raw data (or the finest resolution in a pyramid).

        Returns
        -------
        ImageArray

        Raises
        ------
        KeyError
            If no array is named '0'.

        Notes
        -----
        Do not depend on this in non-interactive code!
        The name is hard-coded and is not guaranteed
        by the OME-NGFF specification.
        """
        try:
            return self["0"]
        except KeyError:
            raise KeyError(
                "There is no array named '0' "
                f"in the group of: {self.array_keys()}"
            )

    def __getitem__(self, key: Union[int, str]):
        """Get an image array member of the position.
        E.g. Raw-coordinates image, a multi-scale level, or labels

        Parameters
        ----------
        key : Union[int, str]
            Name or path to the image array.
            Integer key is converted to string (name).

        Returns
        -------
        ImageArray
            Container object for image stored as a zarr array (up to 5D)
        """
        return super().__getitem__(key)

    def __setitem__(self, key, value: NDArray):
        """Write an up-to-5D image with default settings."""
        key = normalize_storage_path(key)
        if not isinstance(value, np.ndarray):
            raise TypeError(
                f"Value must be a NumPy array. Got type {type(value)}."
            )
        self.create_image(key, value)

    def images(self) -> Generator[tuple[str, ImageArray]]:
        """Returns a generator that iterate over the name and value
        of all the image arrays in the group.

        Yields
        ------
        tuple[str, ImageArray]
            Name and image array object.
        """
        yield from self.iteritems()

    def create_image(
        self,
        name: str,
        data: NDArray,
        chunks: tuple[int] = None,
        transform: list[TransformationMeta] = None,
        check_shape: bool = True,
    ):
        """Create a new image array in the position.

        Parameters
        ----------
        name : str
            Name key of the new image.
        data : NDArray
            Image data.
        chunks : tuple[int], optional
            Chunk size, by default None.
            ZYX stack size will be used if not specified.
        transform : List[TransformationMeta], optional
            List of coordinate transformations, by default None.
            Should be specified for a non-native resolution level.
        check_shape : bool, optional
            Whether to check if image shape matches dataset axes,
            by default True

        Returns
        -------
        ImageArray
            Container object for image stored as a zarr array (up to 5D)
        """
        if not chunks:
            chunks = self._default_chunks(data.shape, 3)
        if check_shape:
            self._check_shape(data.shape)
        img_arr = ImageArray(
            self._group.array(
                name, data, chunks=chunks, **self._storage_options
            )
        )
        self._create_image_meta(img_arr.basename, transform=transform)
        return img_arr

    def create_zeros(
        self,
        name: str,
        shape: tuple[int],
        dtype: DTypeLike,
        chunks: tuple[int] = None,
        transform: list[TransformationMeta] = None,
        check_shape: bool = True,
    ):
        """Create a new zero-filled image array in the position.
        Under default zarr-python settings of lazy writing,
        this will not write the array values,
        but only create a ``.zarray`` file.
        This is useful for writing larger-than-RAM images
        and/or writing from multiprocesses in chunks.

        Parameters
        ----------
        name : str
            Name key of the new image.
        shape : tuple
            Image shape.
        dtype : DTypeLike
            Data type.
        chunks : tuple[int], optional
            Chunk size, by default None.
            ZYX stack size will be used if not specified.
        transform : List[TransformationMeta], optional
            List of coordinate transformations, by default None.
            Should be specified for a non-native resolution level.
        check_shape : bool, optional
            Whether to check if image shape matches dataset axes,
            by default True

        Returns
        -------
        ImageArray
            Container object for a zero-filled image as a lazy zarr array
        """
        if not chunks:
            chunks = self._default_chunks(shape, 3)
        if check_shape:
            self._check_shape(shape)
        img_arr = ImageArray(
            self._group.zeros(
                name,
                shape=shape,
                dtype=dtype,
                chunks=chunks,
                **self._storage_options,
            )
        )
        self._create_image_meta(img_arr.basename, transform=transform)
        return img_arr

    @staticmethod
    def _default_chunks(shape, last_data_dims: int):
        chunks = shape[-min(last_data_dims, len(shape)) :]
        return _pad_shape(chunks, target=len(shape))

    def _check_shape(self, data_shape: tuple[int]):
        if len(data_shape) != len(self.axes):
            raise ValueError(
                f"Image has {len(data_shape)} dimensions, "
                f"while the dataset has {len(self.axes)}."
            )
        num_ch = len(self.channel_names)
        if ch_axis := self._find_axis("channel"):
            msg = (
                f"Image has {data_shape[ch_axis]} channels, "
                f"while the dataset  has {num_ch}."
            )
            if data_shape[ch_axis] > num_ch:
                raise ValueError(msg)
            elif data_shape[ch_axis] < num_ch:
                logging.warning(msg)
        else:
            logging.info(
                "Dataset channel axis is not set. "
                "Skipping channel shape check."
            )

    def _create_image_meta(
        self,
        name: str,
        transform: list[TransformationMeta] = None,
        extra_meta: dict = None,
    ):
        if not transform:
            transform = [TransformationMeta(type="identity")]
        dataset_meta = DatasetMeta(
            path=name, coordinate_transformations=transform
        )
        if not hasattr(self, "metadata"):
            self.metadata = ImagesMeta(
                multiscales=[
                    MultiScaleMeta(
                        version=self.version,
                        axes=self.axes,
                        datasets=[dataset_meta],
                        name=name,
                        coordinateTransformations=transform,
                        metadata=extra_meta,
                    )
                ],
                omero=self._omero_meta(id=0, name=self._group.basename),
            )
        elif (
            dataset_meta.path
            not in self.metadata.multiscales[0].get_dataset_paths()
        ):
            self.metadata.multiscales[0].datasets.append(dataset_meta)
        self.dump_meta()

    def _omero_meta(
        self,
        id: int,
        name: str,
        clims: list[Tuple[float, float, float, float]] = None,
    ):
        if not clims:
            clims = [None] * len(self.channel_names)
        channels = []
        for i, (channel_name, clim) in enumerate(
            zip(self.channel_names, clims)
        ):
            if i == 0:
                first_chan = True
            channels.append(
                channel_display_settings(
                    channel_name, clim=clim, first_chan=first_chan
                )
            )
        omero_meta = OMEROMeta(
            version=self.version,
            id=id,
            name=name,
            channels=channels,
            rdefs=RDefsMeta(default_t=0, default_z=0),
        )
        return omero_meta

    def _find_axis(self, axis_type):
        for i, axis in enumerate(self.axes):
            if axis.type == axis_type:
                return i
        return None

    def _get_channel_axis(self):
        if (ch_ax := self._find_axis("channel")) is None:
            raise KeyError(
                "Axis 'channel' does not exist. "
                "Please update `self.axes` first."
            )
        else:
            return ch_ax

    def append_channel(self, chan_name: str, resize_arrays: bool = True):
        """Append a channel to the end of the channel list.

        Parameters
        ----------
        chan_name : str
            Name of the new channel
        resize_arrays : bool, optional
            Whether to resize all the image arrays for the new channel,
            by default True
        """
        if chan_name in self._channel_names:
            raise ValueError(f"Channel name '{chan_name}' already exists.")
        self._channel_names.append(chan_name)
        if resize_arrays:
            for _, img in self.images():
                ch_ax = self._get_channel_axis()
                shape = list(img.shape)
                if ch_ax < len(shape):
                    shape[ch_ax] += 1
                # prepend axis
                elif ch_ax == len(shape):
                    shape = _pad_shape(tuple(shape), target=len(shape) + 1)
                else:
                    raise IndexError(
                        f"Cannot infer channel axis for shape {shape}."
                    )
                img.resize(shape)
        if "omero" in self.metadata.dict().keys():
            self.metadata.omero.channels.append(
                channel_display_settings(chan_name)
            )
            self.dump_meta()

    def rename_channel(self, old: str, new: str):
        """Rename a channel in the channel list.

        Parameters
        ----------
        old : str
            Current name of the channel
        new : str
            New name of the channel
        """
        ch_idx = self.get_channel_index(old)
        self._channel_names[ch_idx] = new
        if hasattr(self.metadata, "omero"):
            self.metadata.omero.channels[ch_idx].label = new
        self.dump_meta()

    def update_channel(self, chan_name: str, target: str, data: ArrayLike):
        """Update a channel slice of the target image array with new data.

        The incoming data shape needs to be the same as the target array
        except for the non-existent channel dimension.
        For example a TCZYX array of shape (2, 3, 4, 1024, 2048) can be updated
        with data of shape (2, 4, 1024, 2048)

        Parameters
        ----------
        chan_name : str
            Channel name
        target: str
            Name of the image array to update
        data : ArrayLike
            New data array to write

        Notes
        -----
        This method is a syntactical variation
        of assigning values to the slice with the `=` operator,
        and users are encouraged to use array indexing directly.
        """
        img = self[target]
        ch_idx = self.get_channel_index(chan_name)
        ch_ax = self._get_channel_axis()
        ortho_sel = [slice(None)] * len(img.shape)
        ortho_sel[ch_ax] = ch_idx
        img.set_orthogonal_selection(tuple(ortho_sel), data)

<<<<<<< HEAD
    @property
    def scale(self) -> list[float]:
        """
        Helper function for scale transform metadata of
        highest resolution scale.
        """
        scale = [1] * self.data.ndim
        transforms = (
            self.metadata.multiscales[0].datasets[0].coordinate_transformations
        )
        for trans in transforms:
            if trans.type == "scale":
                if len(trans.scale) != len(scale):
                    raise RuntimeError(
                        f"Length of scale transformation {len(trans.scale)} "
                        f"does not match data dimension {len(scale)}."
                    )
                scale = [s1 * s2 for s1, s2 in zip(scale, trans.scale)]
        return scale
=======
    def set_transform(
        self,
        image: Union[str, Literal["*"]],
        transform: list[TransformationMeta],
    ):
        """Set the coordinate transformations metadata
        for one image array or the whole FOV.

        Parameters
        ----------
        image : Union[str, Literal["*"]]
            Name of one image array (e.g. "0") to transform,
            or "*" for the whole FOV
        transform : list[TransformationMeta]
            List of transformations to apply
            (:py:class:`iohub.ngff_meta.TransformationMeta`)
        """
        if image == "*":
            self.metadata.multiscales[0].coordinate_transformations = transform
        elif image in self:
            for i, dataset_meta in enumerate(
                self.metadata.multiscales[0].datasets
            ):
                if dataset_meta.path == image:
                    self.metadata.multiscales[0].datasets[i] = DatasetMeta(
                        path=image, coordinate_transformations=transform
                    )
        else:
            raise ValueError(f"Key {image} not recognized.")
        self.dump_meta()
>>>>>>> 72bc8128


class TiledPosition(Position):
    """Variant of the NGFF position node
    with convenience methods to create and access tiled arrays.
    Other parameters and attributes are the same as
    :py:class:`iohub.ngff.Position`.
    """

    _MEMBER_TYPE = TiledImageArray

    def make_tiles(
        self,
        name: str,
        grid_shape: tuple[int, int],
        tile_shape: tuple[int],
        dtype: DTypeLike,
        transform: list[TransformationMeta] = None,
        chunk_dims: int = 2,
    ):
        """Make a tiled image array filled with zeros.
        Chunk size is inferred from tile shape.

        Parameters
        ----------
        name : str
            Name of the array.
        grid_shape : tuple[int, int]
            2-tuple of the tiling grid shape (rows, columns).
        tile_shape : tuple[int]
            Shape of each tile (up to 5D).
        dtype : DTypeLike
            Data type in NumPy convention
        transform : List[TransformationMeta], optional
            List of coordinate transformations, by default None.
            Should be specified for a non-native resolution level.
        chunk_dims : int, optional
            Non-singleton dimensions of the chunksize,
            by default 2 (chunk by 2D (y, x) tile size).

        Returns
        -------
        TiledImageArray
        """
        xy_shape = tuple(np.array(grid_shape) * np.array(tile_shape[-2:]))
        tiles = TiledImageArray(
            self._group.zeros(
                name=name,
                shape=tile_shape[:-2] + xy_shape,
                dtype=dtype,
                chunks=self._default_chunks(
                    shape=tile_shape, last_data_dims=chunk_dims
                ),
                **self._storage_options,
            )
        )
        self._create_image_meta(tiles.basename, transform=transform)
        return tiles


class Well(NGFFNode):
    """The Zarr group level containing position groups.

    Parameters
    ----------
    group : zarr.Group
        Zarr heirarchy group object
    parse_meta : bool, optional
        Whether to parse NGFF metadata in `.zattrs`, by default True
    version : Literal["0.1", "0.4"]
        OME-NGFF specification version
    overwriting_creation : bool, optional
        Whether to overwrite or error upon creating an existing child item,
        by default False

    Attributes
    ----------
    version : Literal["0.1", "0.4"]
        OME-NGFF specification version
    zgroup : Group
        Root Zarr group holding arrays
    zattr : Attributes
        Zarr attributes of the group
    """

    _MEMBER_TYPE = Position

    def __init__(
        self,
        group: zarr.Group,
        parse_meta: bool = True,
        channel_names: list[str] = None,
        axes: list[AxisMeta] = None,
        version: Literal["0.1", "0.4"] = "0.4",
        overwriting_creation: bool = False,
    ):
        super().__init__(
            group=group,
            parse_meta=parse_meta,
            channel_names=channel_names,
            axes=axes,
            version=version,
            overwriting_creation=overwriting_creation,
        )

    def _parse_meta(self):
        if well_group_meta := self.zattrs.get("well"):
            self.metadata = WellGroupMeta(**well_group_meta)
        else:
            self._warn_invalid_meta()

    def dump_meta(self):
        """Dumps metadata JSON to the `.zattrs` file."""
        self.zattrs.update({"well": self.metadata.dict(**TO_DICT_SETTINGS)})

    def __getitem__(self, key: str):
        """Get a position member of the well.

        Parameters
        ----------
        key : str
            Name or path to the position.

        Returns
        -------
        Position
            Container object for the position group
        """
        return super().__getitem__(key)

    def create_position(self, name: str, acquisition: int = 0):
        """Creates a new position group in the well group.

        Parameters
        ----------
        name : str
            Name key of the new position
        acquisition : int, optional
            The index of the acquisition, by default 0
        """
        pos_grp = self._group.create_group(name, overwrite=self._overwrite)
        # build metadata
        image_meta = ImageMeta(acquisition=acquisition, path=pos_grp.basename)
        if not hasattr(self, "metadata"):
            self.metadata = WellGroupMeta(images=[image_meta])
        else:
            self.metadata.images.append(image_meta)
        self.dump_meta()
        return Position(group=pos_grp, parse_meta=False, **self._child_attrs)

    def positions(self):
        """Returns a generator that iterate over the name and value
        of all the positions in the well.

        Yields
        ------
        tuple[str, Position]
            Name and position object.
        """
        yield from self.iteritems()


class Row(NGFFNode):
    """The Zarr group level containing wells.

    Parameters
    ----------
    group : zarr.Group
        Zarr heirarchy group object
    parse_meta : bool, optional
        Whether to parse NGFF metadata in `.zattrs`, by default True
    version : Literal["0.1", "0.4"]
        OME-NGFF specification version
    overwriting_creation : bool, optional
        Whether to overwrite or error upon creating an existing child item,
        by default False

    Attributes
    ----------
    version : Literal["0.1", "0.4"]
        OME-NGFF specification version
    zgroup : Group
        Root Zarr group holding arrays
    zattr : Attributes
        Zarr attributes of the group
    """

    _MEMBER_TYPE = Well

    def __init__(
        self,
        group: zarr.Group,
        parse_meta: bool = True,
        channel_names: list[str] = None,
        axes: list[AxisMeta] = None,
        version: Literal["0.1", "0.4"] = "0.4",
        overwriting_creation: bool = False,
    ):
        super().__init__(
            group=group,
            parse_meta=parse_meta,
            channel_names=channel_names,
            axes=axes,
            version=version,
            overwriting_creation=overwriting_creation,
        )

    def __getitem__(self, key: str):
        """Get a well member of the row.

        Parameters
        ----------
        key : str
            Name or path to the well.

        Returns
        -------
        Well
            Container object for the well group
        """
        return super().__getitem__(key)

    def wells(self):
        """Returns a generator that iterate over the name and value
        of all the wells in the row.

        Yields
        ------
        tuple[str, Well]
            Name and well object.
        """
        yield from self.iteritems()

    def _parse_meta(self):
        # this node does not have NGFF metadata
        return


class Plate(NGFFNode):
    _MEMBER_TYPE = Row

    def __init__(
        self,
        group: zarr.Group,
        parse_meta: bool = True,
        channel_names: list[str] = None,
        axes: list[AxisMeta] = None,
        name: str = None,
        acquisitions: list[AcquisitionMeta] = None,
        version: Literal["0.1", "0.4"] = "0.4",
        overwriting_creation: bool = False,
    ):
        super().__init__(
            group=group,
            parse_meta=parse_meta,
            channel_names=channel_names,
            axes=axes,
            version=version,
            overwriting_creation=overwriting_creation,
        )
        self._name = name
        self._acquisitions = (
            [AcquisitionMeta(id=0)] if not acquisitions else acquisitions
        )
        self._rows = {}
        self._cols = {}

    def _parse_meta(self):
        if plate_meta := self.zattrs.get("plate"):
            logging.debug(f"Loading HCS metadata from file: {plate_meta}")
            self.metadata = PlateMeta(**plate_meta)
        else:
            self._warn_invalid_meta()
        for attr in ("_channel_names", "axes"):
            if not hasattr(self, attr):
                self._first_pos_attr(attr)

    def _first_pos_attr(self, attr: str):
        """Get attribute value from the first position."""
        name = " ".join(attr.split("_")).strip()
        msg = f"Cannot determine {name}:"
        try:
            row_grp = next(self.zgroup.groups())[1]
            well_grp = next(row_grp.groups())[1]
            pos_grp = next(well_grp.groups())[1]
        except StopIteration:
            logging.warning(f"{msg} No position is found in the dataset.")
            return
        try:
            pos = Position(pos_grp)
            setattr(self, attr, getattr(pos, attr))
        except AttributeError:
            logging.warning(f"{msg} Invalid metadata at the first position")

    def dump_meta(self, field_count: bool = False):
        """Dumps metadata JSON to the `.zattrs` file.

        Parameters
        ----------
        field_count : bool, optional
            Whether to count all the FOV/positions
            and populate the metadata field 'plate.field_count';
            this operation can be expensive if there are many positions,
            by default False
        """
        if field_count:
            self.metadata.field_count = len(list(self.positions()))
        self.zattrs.update({"plate": self.metadata.dict(**TO_DICT_SETTINGS)})

    @staticmethod
    def _auto_idx(name: str, known: dict[str, int]):
        if idx := known.get(name):
            return idx
        used = known.values()
        return max(used) + 1 if used else 0

    def _build_meta(
        self,
        first_row_meta: PlateAxisMeta,
        first_col_meta: PlateAxisMeta,
        first_well_meta: WellIndexMeta,
    ):
        """Initiate metadata attribute."""
        self.metadata = PlateMeta(
            version=self.version,
            name=self._name,
            acquisitions=self._acquisitions,
            rows=[first_row_meta],
            columns=[first_col_meta],
            wells=[first_well_meta],
        )

    def create_well(
        self,
        row_name: str,
        col_name: str,
        row_index: int = None,
        col_index: int = None,
    ):
        """Creates a new well group in the plate.
        The new well will have empty group metadata,
        which will not be created until a position is written.

        Parameters
        ----------
        row_name : str
            Name key of the row
        col_name : str
            Name key of the column
        row_index : int, optional
            Index of the row,
            will be set by the sequence of creation if not provided,
            by default None
        col_index : int, optional
            Index of the column,
            will be set by the sequence of creation if not provided,
            by default None

        Returns
        -------
        Well
            Well node object
        """
        # normalize input
        row_name = normalize_storage_path(row_name)
        col_name = normalize_storage_path(col_name)
        row_index = self._auto_idx(row_index, self._rows)
        col_index = self._auto_idx(col_index, self._cols)
        # build well metadata
        well_index_meta = WellIndexMeta(
            path="/".join([row_name, col_name]),
            row_index=row_index,
            column_index=col_index,
        )
        col_meta = PlateAxisMeta(name=col_name)
        # create new row if needed
        if row_name not in self._rows:
            row_grp = self.zgroup.create_group(
                row_name, overwrite=self._overwrite
            )
            row_meta = PlateAxisMeta(name=row_name)
            self._rows[row_name] = row_index
            if not hasattr(self, "metadata"):
                self._build_meta(row_meta, col_meta, well_index_meta)
            else:
                self.metadata.rows.append(row_meta)
                self.metadata.wells.append(well_index_meta)
        else:
            row_grp = self.zgroup[row_name]
            self.metadata.wells.append(well_index_meta)
        if col_meta not in self.metadata.columns:
            self.metadata.columns.append(col_meta)
            self._cols[col_name] = col_index
        # create well
        well_grp = row_grp.create_group(col_name, overwrite=self._overwrite)
        self.dump_meta()
        return Well(group=well_grp, parse_meta=False, **self._child_attrs)

    def create_position(
        self,
        row_name: str,
        col_name: str,
        pos_name: str,
        row_index: int = None,
        col_index: int = None,
        acq_index: int = 0,
    ):
        """Creates a new position group in the plate.
        The new position will have empty group metadata,
        which will not be created until an image is written.

        Parameters
        ----------
        row_name : str
            Name key of the row
        col_name : str
            Name key of the column
        row_index : int, optional
            Index of the row,
            will be set by the sequence of creation if not provided,
            by default None
        col_index : int, optional
            Index of the column,
            will be set by the sequence of creation if not provided,
            by default None
        acq_index : int, optional
            Index of the acquisition, by default 0

        Returns
        -------
        Position
            Position node object
        """
        row_name = normalize_storage_path(row_name)
        col_name = normalize_storage_path(col_name)
        well_path = os.path.join(row_name, col_name)
        if well_path in self.zgroup:
            well = self[well_path]
        else:
            well = self.create_well(
                row_name, col_name, row_index=row_index, col_index=col_index
            )
        return well.create_position(pos_name, acquisition=acq_index)

    def rows(self):
        """Returns a generator that iterate over the name and value
        of all the rows in the plate.

        Yields
        ------
        tuple[str, Row]
            Name and row object.
        """
        yield from self.iteritems()

    def wells(self):
        """Returns a generator that iterate over the path and value
        of all the wells (along rows, columns) in the plate.

        Yields
        ------
        [str, Well]
            Path and well object.
        """
        for _, row in self.rows():
            for _, well in row.wells():
                yield well.zgroup.path, well

    def positions(self):
        """Returns a generator that iterate over the path and value
        of all the positions (along rows, columns, and wells) in the plate.

        Yields
        ------
        [str, Position]
            Path and position object.
        """
        for _, well in self.wells():
            for _, position in well.positions():
                yield position.zgroup.path, position


def open_ome_zarr(
    store_path: StrOrBytesPath,
    layout: Literal["auto", "fov", "hcs", "tiled"] = "auto",
    mode: Literal["r", "r+", "a", "w", "w-"] = "r",
    channel_names: list[str] = None,
    axes: list[AxisMeta] = None,
    version: Literal["0.1", "0.4"] = "0.4",
    synchronizer: Union[
        zarr.ThreadSynchronizer, zarr.ProcessSynchronizer
    ] = None,
    **kwargs,
):
    """Convenience method to open OME-Zarr stores.

    Parameters
    ----------
    store_path : StrOrBytesPath
        File path to the Zarr store to open
    layout: Literal["auto", "fov", "hcs", "tiled"], optional
        NGFF store layout:
        "auto" will infer layout from existing metadata
        (cannot be used for creation);
        "fov" opens a single position/FOV node;
        "hcs" opens the high-content-screening multi-fov hierarchy;
        "tiled" opens a "fov" layout with tiled image array
        (cannot be automatically inferred since this not NGFF-specified);
        by default "auto"
    mode : Literal["r", "r+", "a", "w", "w-"], optional
        Persistence mode:
        'r' means read only (must exist);
        'r+' means read/write (must exist);
        'a' means read/write (create if doesn't exist);
        'w' means create (overwrite if exists);
        'w-' means create (fail if exists),
        by default "r".
    channel_names : List[str], optional
        Channel names used to create a new data store,
        ignored for existing stores,
        by default None
    axes : list[AxisMeta], optional
        OME axes metadata, by default None:

        .. code-block:: text

            [AxisMeta(name='T', type='time', unit='second'),
            AxisMeta(name='C', type='channel', unit=None),
            AxisMeta(name='Z', type='space', unit='micrometer'),
            AxisMeta(name='Y', type='space', unit='micrometer'),
            AxisMeta(name='X', type='space', unit='micrometer')]

    version : Literal["0.1", "0.4"], optional
        OME-NGFF version, by default "0.4"
    synchronizer : object, optional
        Zarr thread or process synchronizer, by default None
    kwargs : dict, optional
        Keyword arguments to underlying NGFF node constructor,
        by default None


    Returns
    -------
    Dataset
        NGFF node object
        (:py:class:`iohub.ngff.Position`,
        :py:class:`iohub.ngff.Plate`,
        or :py:class:`iohub.ngff.TiledPosition`)
    """
    if mode == "a":
        mode = ("w-", "r+")[int(os.path.exists(store_path))]
    parse_meta = False
    if mode in ("r", "r+"):
        parse_meta = True
    elif mode == "w-":
        if os.path.exists(store_path):
            raise FileExistsError(store_path)
    elif mode == "w":
        if os.path.exists(store_path):
            logging.warning(f"Overwriting data at {store_path}")
    else:
        raise ValueError(f"Invalid persistence mode '{mode}'.")
    root = _open_store(store_path, mode, version, synchronizer)
    meta_keys = root.attrs.keys() if parse_meta else []
    if layout == "auto":
        if parse_meta:
            if "plate" in meta_keys:
                layout = "hcs"
            elif "multiscales" in meta_keys:
                layout = "fov"
            else:
                raise KeyError(
                    "Dataset metadata keys ('plate'/'multiscales') not in "
                    f"the found store metadata keys: {meta_keys}. "
                    "Is this a valid OME-Zarr dataset?"
                )
        else:
            raise ValueError(
                "Store layout must be specified when creating a new dataset."
            )
    msg = f"Specified layout '{layout}' does not match existing metadata."
    if layout in ("fov", "tiled"):
        if parse_meta and "multiscales" not in meta_keys:
            raise ValueError(msg)
        node = TiledPosition if layout == "tiled" else Position
    elif layout == "hcs":
        if parse_meta and "plate" not in meta_keys:
            raise ValueError(msg)
        node = Plate
    else:
        raise ValueError(f"Unknown layout: {layout}")
    return node(
        group=root,
        parse_meta=parse_meta,
        channel_names=channel_names,
        axes=axes,
        **kwargs,
    )<|MERGE_RESOLUTION|>--- conflicted
+++ resolved
@@ -900,7 +900,6 @@
         ortho_sel[ch_ax] = ch_idx
         img.set_orthogonal_selection(tuple(ortho_sel), data)
 
-<<<<<<< HEAD
     @property
     def scale(self) -> list[float]:
         """
@@ -920,7 +919,7 @@
                     )
                 scale = [s1 * s2 for s1, s2 in zip(scale, trans.scale)]
         return scale
-=======
+
     def set_transform(
         self,
         image: Union[str, Literal["*"]],
@@ -951,7 +950,6 @@
         else:
             raise ValueError(f"Key {image} not recognized.")
         self.dump_meta()
->>>>>>> 72bc8128
 
 
 class TiledPosition(Position):
